# pylint: disable-msg=W0612,E1101
from copy import deepcopy
from datetime import datetime, timedelta
from StringIO import StringIO
import cPickle as pickle
import operator
import os
import sys
import unittest

import nose

from numpy import random, nan
from numpy.random import randn, randint
import numpy as np
import numpy.ma as ma

import pandas as pan
import pandas.core.nanops as nanops
import pandas.core.common as com
import pandas.core.format as fmt
import pandas.core.datetools as datetools
from pandas.core.api import (DataFrame, Index, Series, notnull, isnull,
                             MultiIndex)
from pandas.io.parsers import (ExcelFile, ExcelWriter)

from pandas.util.testing import (assert_almost_equal,
                                 assert_series_equal,
                                 assert_frame_equal)

import pandas.util.testing as tm
import pandas._tseries as lib

#-------------------------------------------------------------------------------
# DataFrame test cases

JOIN_TYPES = ['inner', 'outer', 'left', 'right']

class CheckIndexing(object):

    def test_getitem(self):
        # slicing

        sl = self.frame[:20]
        self.assertEqual(20, len(sl.index))

        # column access

        for _, series in sl.iteritems():
            self.assertEqual(20, len(series.index))
            self.assert_(tm.equalContents(series.index, sl.index))

        for key, _ in self.frame._series.iteritems():
            self.assert_(self.frame[key] is not None)

        self.assert_('random' not in self.frame)
        self.assertRaises(Exception, self.frame.__getitem__, 'random')

    def test_get(self):
        b = self.frame.get('B')
        assert_series_equal(b, self.frame['B'])

        self.assert_(self.frame.get('foo') is None)
        assert_series_equal(self.frame.get('foo', self.frame['B']),
                            self.frame['B'])

    def test_getitem_iterator(self):
        idx = iter(['A', 'B', 'C'])
        result = self.frame.ix[:, idx]
        expected = self.frame.ix[:, ['A', 'B', 'C']]
        assert_frame_equal(result, expected)

    def test_getitem_list(self):
        self.frame.columns.name = 'foo'

        result = self.frame[['B', 'A']]
        result2 = self.frame[Index(['B', 'A'])]

        expected = self.frame.ix[:, ['B', 'A']]
        assert_frame_equal(result, expected)
        assert_frame_equal(result2, expected)

        self.assertEqual(result.columns.name, 'foo')

        self.assertRaises(Exception, self.frame.__getitem__,
                          ['B', 'A', 'foo'])
        self.assertRaises(Exception, self.frame.__getitem__,
                          Index(['B', 'A', 'foo']))

        # tuples
        df = DataFrame(randn(8, 3),
                       columns=Index([('foo', 'bar'), ('baz', 'qux'),
                                      ('peek', 'aboo')], name='sth'))

        result = df[[('foo', 'bar'), ('baz', 'qux')]]
        expected = df.ix[:, :2]
        assert_frame_equal(result, expected)
        self.assertEqual(result.columns.name, 'sth')

    def test_setitem_list(self):
        self.frame['E'] = 'foo'
        data = self.frame[['A', 'B']]
        self.frame[['B', 'A']] = data

        assert_series_equal(self.frame['B'], data['A'])
        assert_series_equal(self.frame['A'], data['B'])

    def test_setitem_list_not_dataframe(self):
        data = np.random.randn(len(self.frame), 2)
        self.frame[['A', 'B']] = data
        assert_almost_equal(self.frame[['A', 'B']].values, data)

    def test_setitem_list_of_tuples(self):
        tuples = zip(self.frame['A'], self.frame['B'])
        self.frame['tuples'] = tuples

        result = self.frame['tuples']
        expected = Series(tuples, index=self.frame.index)
        assert_series_equal(result, expected)

    def test_getitem_boolean(self):
        # boolean indexing
        d = self.tsframe.index[10]
        indexer = self.tsframe.index > d
        indexer_obj = indexer.astype(object)

        subindex = self.tsframe.index[indexer]
        subframe = self.tsframe[indexer]

        self.assert_(np.array_equal(subindex, subframe.index))
        self.assertRaises(Exception, self.tsframe.__getitem__, indexer[:-1])

        subframe_obj = self.tsframe[indexer_obj]
        assert_frame_equal(subframe_obj, subframe)

    def test_getitem_boolean_list(self):
        df = DataFrame(np.arange(12).reshape(3,4))
        def _checkit(lst):
            result = df[lst]
            expected = df.ix[df.index[lst]]
            assert_frame_equal(result, expected)

        _checkit([True, False, True])
        _checkit([True, True, True])
        _checkit([False, False, False])

    def test_getattr(self):
        tm.assert_series_equal(self.frame.A, self.frame['A'])
        self.assertRaises(AttributeError, getattr, self.frame,
                          'NONEXISTENT_NAME')

    def test_setattr_column(self):
        df = DataFrame({'foobar' : 1}, index=range(10))

        df.foobar = 5
        self.assert_((df.foobar == 5).all())

    def test_setitem(self):
        # not sure what else to do here
        series = self.frame['A'][::2]
        self.frame['col5'] = series
        self.assert_('col5' in self.frame)
        tm.assert_dict_equal(series, self.frame['col5'],
                                 compare_keys=False)

        series = self.frame['A']
        self.frame['col6'] = series
        tm.assert_dict_equal(series, self.frame['col6'],
                                 compare_keys=False)

        self.assertRaises(Exception, self.frame.__setitem__,
                          randn(len(self.frame) + 1))

        # set ndarray
        arr = randn(len(self.frame))
        self.frame['col9'] = arr
        self.assert_((self.frame['col9'] == arr).all())

        self.frame['col7'] = 5
        assert((self.frame['col7'] == 5).all())

        self.frame['col0'] = 3.14
        assert((self.frame['col0'] == 3.14).all())

        self.frame['col8'] = 'foo'
        assert((self.frame['col8'] == 'foo').all())

        smaller = self.frame[:2]
        smaller['col10'] = ['1', '2']
        self.assertEqual(smaller['col10'].dtype, np.object_)
        self.assert_((smaller['col10'] == ['1', '2']).all())

    def test_setitem_tuple(self):
        self.frame['A', 'B'] = self.frame['A']
        assert_series_equal(self.frame['A', 'B'], self.frame['A'])

    def test_setitem_always_copy(self):
        s = self.frame['A'].copy()
        self.frame['E'] = s

        self.frame['E'][5:10] = nan
        self.assert_(notnull(s[5:10]).all())

    def test_setitem_boolean(self):
        df = self.frame.copy()
        values = self.frame.values

        df[df > 0] = 5
        values[values > 0] = 5
        assert_almost_equal(df.values, values)

        df[df == 5] = 0
        values[values == 5] = 0
        assert_almost_equal(df.values, values)

        self.assertRaises(Exception, df.__setitem__, df[:-1] > 0, 2)
        self.assertRaises(Exception, df.__setitem__, df * 0, 2)

        # index with DataFrame
        mask = df > np.abs(df)
        expected = df.copy()
        df[df > np.abs(df)] = nan
        expected.values[mask.values] = nan
        assert_frame_equal(df, expected)

        # set from DataFrame
        expected = df.copy()
        df[df > np.abs(df)] = df * 2
        np.putmask(expected.values, mask.values, df.values * 2)
        assert_frame_equal(df, expected)

    def test_setitem_cast(self):
        self.frame['D'] = self.frame['D'].astype('i8')
        self.assert_(self.frame['D'].dtype == np.int64)

        # #669, should not cast?
        self.frame['B'] = 0
        self.assert_(self.frame['B'].dtype == np.float64)

        # cast if pass array of course
        self.frame['B'] = np.arange(len(self.frame))
        self.assert_(issubclass(self.frame['B'].dtype.type, np.integer))

        self.frame['foo'] = 'bar'
        self.frame['foo'] = 0
        self.assert_(self.frame['foo'].dtype == np.int64)

        self.frame['foo'] = 'bar'
        self.frame['foo'] = 2.5
        self.assert_(self.frame['foo'].dtype == np.float64)

        self.frame['something'] = 0
        self.assert_(self.frame['something'].dtype == np.int64)
        self.frame['something'] = 2
        self.assert_(self.frame['something'].dtype == np.int64)
        self.frame['something'] = 2.5
        self.assert_(self.frame['something'].dtype == np.float64)

    def test_setitem_boolean_column(self):
        expected = self.frame.copy()
        mask = self.frame['A'] > 0

        self.frame.ix[mask, 'B'] = 0
        expected.values[mask, 1] = 0

        assert_frame_equal(self.frame, expected)

    def test_setitem_corner(self):
        # corner case
        df = DataFrame({'B' : [1., 2., 3.],
                         'C' : ['a', 'b', 'c']},
                        index=np.arange(3))
        del df['B']
        df['B'] = [1., 2., 3.]
        self.assert_('B' in df)
        self.assertEqual(len(df.columns), 2)

        df['A'] = 'beginning'
        df['E'] = 'foo'
        df['D'] = 'bar'
        df[datetime.now()] = 'date'
        df[datetime.now()] = 5.

        # what to do when empty frame with index
        dm = DataFrame(index=self.frame.index)
        dm['A'] = 'foo'
        dm['B'] = 'bar'
        self.assertEqual(len(dm.columns), 2)
        self.assertEqual(dm.values.dtype, np.object_)

        dm['C'] = 1
        self.assertEqual(dm['C'].dtype, np.int64)

        # set existing column
        dm['A'] = 'bar'
        self.assertEqual('bar', dm['A'][0])

        dm = DataFrame(index=np.arange(3))
        dm['A'] = 1
        dm['foo'] = 'bar'
        del dm['foo']
        dm['foo'] = 'bar'
        self.assertEqual(dm['foo'].dtype, np.object_)

        dm['coercable'] = ['1', '2', '3']
        self.assertEqual(dm['coercable'].dtype, np.object_)

    def test_setitem_corner2(self):
        data = {"title" : ['foobar','bar','foobar'] + ['foobar'] * 17 ,
                "cruft" : np.random.random(20)}

        df = DataFrame(data)
        ix = df[df['title'] == 'bar'].index

        df.ix[ix, ['title']] = 'foobar'
        df.ix[ix, ['cruft']] = 0

        assert( df.ix[1, 'title'] == 'foobar' )
        assert( df.ix[1, 'cruft'] == 0 )

    def test_setitem_ambig(self):
        # difficulties with mixed-type data
        from decimal import Decimal

        # created as float type
        dm = DataFrame(index=range(3), columns=range(3))

        coercable_series = Series([Decimal(1) for _ in range(3)],
                                  index=range(3))
        uncoercable_series = Series(['foo', 'bzr', 'baz'], index=range(3))

        dm[0] = np.ones(3)
        self.assertEqual(len(dm.columns), 3)
        # self.assert_(dm.objects is None)

        dm[1] = coercable_series
        self.assertEqual(len(dm.columns), 3)
        # self.assert_(dm.objects is None)

        dm[2] = uncoercable_series
        self.assertEqual(len(dm.columns), 3)
        # self.assert_(dm.objects is not None)
        self.assert_(dm[2].dtype == np.object_)

    def test_setitem_clear_caches(self):
        # GH #304
        df = DataFrame({'x': [1.1, 2.1, 3.1, 4.1], 'y': [5.1, 6.1, 7.1, 8.1]},
                       index=[0,1,2,3])
        df.insert(2, 'z', np.nan)

        # cache it
        foo = df['z']

        df.ix[2:, 'z'] = 42

        expected = Series([np.nan, np.nan, 42, 42], index=df.index)
        self.assert_(df['z'] is not foo)
        assert_series_equal(df['z'], expected)

    def test_setitem_None(self):
        # GH #766
        self.frame[None] = self.frame['A']
        assert_series_equal(self.frame[None], self.frame['A'])
        repr(self.frame)

    def test_delitem_corner(self):
        f = self.frame.copy()
        del f['D']
        self.assertEqual(len(f.columns), 3)
        self.assertRaises(KeyError, f.__delitem__, 'D')
        del f['B']
        self.assertEqual(len(f.columns), 2)

    def test_getitem_fancy_2d(self):
        f = self.frame
        ix = f.ix

        assert_frame_equal(ix[:, ['B', 'A']], f.reindex(columns=['B', 'A']))

        subidx = self.frame.index[[5, 4, 1]]
        assert_frame_equal(ix[subidx, ['B', 'A']],
                           f.reindex(index=subidx, columns=['B', 'A']))

        # slicing rows, etc.
        assert_frame_equal(ix[5:10], f[5:10])
        assert_frame_equal(ix[5:10, :], f[5:10])
        assert_frame_equal(ix[:5, ['A', 'B']],
                           f.reindex(index=f.index[:5], columns=['A', 'B']))

        # slice rows with labels, inclusive!
        expected = ix[5:11]
        result = ix[f.index[5]:f.index[10]]
        assert_frame_equal(expected, result)

        # slice columns
        assert_frame_equal(ix[:, :2], f.reindex(columns=['A', 'B']))

        # get view
        exp = f.copy()
        ix[5:10].values[:] = 5
        exp.values[5:10] = 5
        assert_frame_equal(f, exp)

        self.assertRaises(ValueError, ix.__getitem__, f > 0.5)

    def test_slice_floats(self):
        index = [52195.504153, 52196.303147, 52198.369883]
        df = DataFrame(np.random.rand(3, 2), index=index)

        s1 = df.ix[52195.1:52196.5]
        self.assertEquals(len(s1), 2)

        s1 = df.ix[52195.1:52196.6]
        self.assertEquals(len(s1), 2)

        s1 = df.ix[52195.1:52198.9]
        self.assertEquals(len(s1), 3)

    def test_getitem_fancy_slice_integers_step(self):
        df = DataFrame(np.random.randn(10, 5))

        # this is OK
        result = df.ix[:8:2]
        df.ix[:8:2] = np.nan
        self.assert_(isnull(df.ix[:8:2]).values.all())

    def test_getitem_setitem_integer_slice_keyerrors(self):
        df = DataFrame(np.random.randn(10, 5), index=range(0, 20, 2))

        # this is OK
        cp = df.copy()
        cp.ix[4:10] = 0
        self.assert_((cp.ix[4:10] == 0).values.all())

        # so is this
        cp = df.copy()
        cp.ix[3:11] = 0
        self.assert_((cp.ix[3:11] == 0).values.all())

        result = df.ix[4:10]
        result2 = df.ix[3:11]
        expected = df.reindex([4, 6, 8, 10])

        assert_frame_equal(result, expected)
        assert_frame_equal(result2, expected)

        # non-monotonic, raise KeyError
        df2 = df[::-1]
        self.assertRaises(KeyError, df2.ix.__getitem__, slice(3, 11))
        self.assertRaises(KeyError, df2.ix.__setitem__, slice(3, 11), 0)

    def test_setitem_fancy_2d(self):
        f = self.frame
        ix = f.ix

        # case 1
        frame = self.frame.copy()
        expected = frame.copy()
        frame.ix[:, ['B', 'A']] = 1
        expected['B'] = 1.
        expected['A'] = 1.
        assert_frame_equal(frame, expected)

        # case 2
        frame = self.frame.copy()
        frame2 = self.frame.copy()

        expected = frame.copy()

        subidx = self.frame.index[[5, 4, 1]]
        values = randn(3, 2)

        frame.ix[subidx, ['B', 'A']] = values
        frame2.ix[[5, 4, 1], ['B', 'A']] = values

        expected['B'].ix[subidx] = values[:, 0]
        expected['A'].ix[subidx] = values[:, 1]

        assert_frame_equal(frame, expected)
        assert_frame_equal(frame2, expected)

        # case 3: slicing rows, etc.
        frame = self.frame.copy()

        expected1 = self.frame.copy()
        frame.ix[5:10] = 1.
        expected1.values[5:10] = 1.
        assert_frame_equal(frame, expected1)

        expected2 = self.frame.copy()
        arr = randn(5, len(frame.columns))
        frame.ix[5:10] = arr
        expected2.values[5:10] = arr
        assert_frame_equal(frame, expected2)

        # case 4
        frame = self.frame.copy()
        frame.ix[5:10, :] = 1.
        assert_frame_equal(frame, expected1)
        frame.ix[5:10, :] = arr
        assert_frame_equal(frame, expected2)

        # case 5
        frame = self.frame.copy()
        frame2 = self.frame.copy()

        expected = self.frame.copy()
        values = randn(5, 2)

        frame.ix[:5, ['A', 'B']] = values
        expected['A'][:5] = values[:, 0]
        expected['B'][:5] = values[:, 1]
        assert_frame_equal(frame, expected)

        frame2.ix[:5, [0, 1]] = values
        assert_frame_equal(frame2, expected)

        # case 6: slice rows with labels, inclusive!
        frame = self.frame.copy()
        expected = self.frame.copy()

        frame.ix[frame.index[5]:frame.index[10]] = 5.
        expected.values[5:11] = 5
        assert_frame_equal(frame, expected)

        # case 7: slice columns
        frame = self.frame.copy()
        frame2 = self.frame.copy()
        expected = self.frame.copy()

        # slice indices
        frame.ix[:, 1:3] = 4.
        expected.values[:, 1:3] = 4.
        assert_frame_equal(frame, expected)

        # slice with labels
        frame.ix[:, 'B':'C'] = 4.
        assert_frame_equal(frame, expected)

        # new corner case of boolean slicing / setting
        frame = DataFrame(zip([2,3,9,6,7], [np.nan]*5),
                          columns=['a','b'])
        lst = [100]
        lst.extend([np.nan]*4)
        expected = DataFrame(zip([100,3,9,6,7], lst), columns=['a','b'])
        frame[frame['a'] == 2] = 100
        assert_frame_equal(frame, expected)


    def test_fancy_getitem_slice_mixed(self):
        sliced = self.mixed_frame.ix[:, -3:]
        self.assert_(sliced['D'].dtype == np.float64)

        # get view with single block
        sliced = self.frame.ix[:, -3:]
        sliced['C'] = 4.
        self.assert_((self.frame['C'] == 4).all())

    def test_fancy_setitem_int_labels(self):
        # integer index defers to label-based indexing

        df = DataFrame(np.random.randn(10, 5), index=np.arange(0, 20, 2))

        tmp = df.copy()
        exp = df.copy()
        tmp.ix[[0, 2, 4]] = 5
        exp.values[:3] = 5
        assert_frame_equal(tmp, exp)

        tmp = df.copy()
        exp = df.copy()
        tmp.ix[6] = 5
        exp.values[3] = 5
        assert_frame_equal(tmp, exp)

        tmp = df.copy()
        exp = df.copy()
        tmp.ix[:, 2] = 5
        exp.values[:, 2] = 5
        assert_frame_equal(tmp, exp)

    def test_fancy_getitem_int_labels(self):
        df = DataFrame(np.random.randn(10, 5), index=np.arange(0, 20, 2))

        result = df.ix[[4, 2, 0], [2, 0]]
        expected = df.reindex(index=[4, 2, 0], columns=[2, 0])
        assert_frame_equal(result, expected)

        result = df.ix[[4, 2, 0]]
        expected = df.reindex(index=[4, 2, 0])
        assert_frame_equal(result, expected)

        result = df.ix[4]
        expected = df.xs(4)
        assert_series_equal(result, expected)

        result = df.ix[:, 3]
        expected = df[3]
        assert_series_equal(result, expected)

    def test_fancy_index_int_labels_exceptions(self):
        df = DataFrame(np.random.randn(10, 5), index=np.arange(0, 20, 2))

        # labels that aren't contained
        self.assertRaises(KeyError, df.ix.__setitem__,
                          ([0, 1, 2], [2, 3, 4]), 5)

        # try to set indices not contained in frame
        self.assertRaises(KeyError,
                          self.frame.ix.__setitem__,
                          ['foo', 'bar', 'baz'], 1)
        self.assertRaises(KeyError,
                          self.frame.ix.__setitem__,
                          (slice(None, None), ['E']), 1)
        self.assertRaises(KeyError,
                          self.frame.ix.__setitem__,
                          (slice(None, None), 'E'), 1)

    def test_setitem_fancy_mixed_2d(self):
        self.mixed_frame.ix[:5, ['C', 'B', 'A']] = 5
        result = self.mixed_frame.ix[:5, ['C', 'B', 'A']]
        self.assert_((result.values == 5).all())

        self.mixed_frame.ix[5] = np.nan
        self.assert_(isnull(self.mixed_frame.ix[5]).all())

        self.assertRaises(Exception, self.mixed_frame.ix.__setitem__,
                          5, self.mixed_frame.ix[6])

    def test_ix_assign_column_mixed(self):
        # GH #1142
        orig = self.mixed_frame.ix[:, 'B'].copy()
        self.mixed_frame.ix[:, 'B'] = self.mixed_frame.ix[:, 'B'] + 1
        assert_series_equal(self.mixed_frame.B, orig + 1)

    def test_getitem_fancy_1d(self):
        f = self.frame
        ix = f.ix

        # return self if no slicing...for now
        self.assert_(ix[:, :] is f)

        # low dimensional slice
        xs1 = ix[2, ['C', 'B', 'A']]
        xs2 = f.xs(f.index[2]).reindex(['C', 'B', 'A'])
        assert_series_equal(xs1, xs2)

        ts1 = ix[5:10, 2]
        ts2 = f[f.columns[2]][5:10]
        assert_series_equal(ts1, ts2)

        # positional xs
        xs1 = ix[0]
        xs2 = f.xs(f.index[0])
        assert_series_equal(xs1, xs2)

        xs1 = ix[f.index[5]]
        xs2 = f.xs(f.index[5])
        assert_series_equal(xs1, xs2)

        # single column
        assert_series_equal(ix[:, 'A'], f['A'])

        # return view
        exp = f.copy()
        exp.values[5] = 4
        ix[5][:] = 4
        assert_frame_equal(exp, f)

        exp.values[:, 1] = 6
        ix[:, 1][:] = 6
        assert_frame_equal(exp, f)

        # slice of mixed-frame
        xs = self.mixed_frame.ix[5]
        exp = self.mixed_frame.xs(self.mixed_frame.index[5])
        assert_series_equal(xs, exp)

    def test_setitem_fancy_1d(self):
        # case 1: set cross-section for indices
        frame = self.frame.copy()
        expected = self.frame.copy()

        frame.ix[2, ['C', 'B', 'A']] = [1., 2., 3.]
        expected['C'][2] = 1.
        expected['B'][2] = 2.
        expected['A'][2] = 3.
        assert_frame_equal(frame, expected)

        frame2 = self.frame.copy()
        frame2.ix[2, [3, 2, 1]] = [1., 2., 3.]
        assert_frame_equal(frame, expected)

        # case 2, set a section of a column
        frame = self.frame.copy()
        expected = self.frame.copy()

        vals = randn(5)
        expected.values[5:10, 2] = vals
        frame.ix[5:10, 2] = vals
        assert_frame_equal(frame, expected)

        frame2 = self.frame.copy()
        frame2.ix[5:10, 'B'] = vals
        assert_frame_equal(frame, expected)

        # case 3: full xs
        frame = self.frame.copy()
        expected = self.frame.copy()

        frame.ix[4] = 5.
        expected.values[4] = 5.
        assert_frame_equal(frame, expected)

        frame.ix[frame.index[4]] = 6.
        expected.values[4] = 6.
        assert_frame_equal(frame, expected)

        # single column
        frame = self.frame.copy()
        expected = self.frame.copy()

        frame.ix[:, 'A'] = 7.
        expected['A'] = 7.
        assert_frame_equal(frame, expected)

    def test_getitem_fancy_scalar(self):
        f = self.frame
        ix = f.ix
        # individual value
        for col in f.columns:
            ts = f[col]
            for idx in f.index[::5]:
                assert_almost_equal(ix[idx, col], ts[idx])

    def test_setitem_fancy_scalar(self):
        f = self.frame
        expected = self.frame.copy()
        ix = f.ix
        # individual value
        for j, col in enumerate(f.columns):
            ts = f[col]
            for idx in f.index[::5]:
                i = f.index.get_loc(idx)
                val = randn()
                expected.values[i,j] = val
                ix[idx, col] = val
                assert_frame_equal(f, expected)

    def test_getitem_fancy_boolean(self):
        f = self.frame
        ix = f.ix

        expected = f.reindex(columns=['B', 'D'])
        result = ix[:, [False, True, False, True]]
        assert_frame_equal(result, expected)

        expected = f.reindex(index=f.index[5:10], columns=['B', 'D'])
        result = ix[5:10, [False, True, False, True]]
        assert_frame_equal(result, expected)

        boolvec = f.index > f.index[7]
        expected = f.reindex(index=f.index[boolvec])
        result = ix[boolvec]
        assert_frame_equal(result, expected)
        result = ix[boolvec, :]
        assert_frame_equal(result, expected)

        result = ix[boolvec, 2:]
        expected = f.reindex(index=f.index[boolvec],
                             columns=['C', 'D'])
        assert_frame_equal(result, expected)

    def test_setitem_fancy_boolean(self):
        # from 2d, set with booleans
        frame = self.frame.copy()
        expected = self.frame.copy()

        mask = frame['A'] > 0
        frame.ix[mask] = 0.
        expected.values[mask] = 0.
        assert_frame_equal(frame, expected)

        frame = self.frame.copy()
        expected = self.frame.copy()
        frame.ix[mask, ['A', 'B']] = 0.
        expected.values[mask, :2] = 0.
        assert_frame_equal(frame, expected)

    def test_getitem_fancy_ints(self):
        result = self.frame.ix[[1,4,7]]
        expected = self.frame.ix[self.frame.index[[1,4,7]]]
        assert_frame_equal(result, expected)

        result = self.frame.ix[:, [2, 0, 1]]
        expected = self.frame.ix[:, self.frame.columns[[2, 0, 1]]]
        assert_frame_equal(result, expected)

    def test_getitem_setitem_fancy_exceptions(self):
        ix = self.frame.ix
        self.assertRaises(Exception, ix.__getitem__,
                          (slice(None, None, None),
                           slice(None, None, None),
                           slice(None, None, None)))
        self.assertRaises(Exception, ix.__setitem__,
                          (slice(None, None, None),
                           slice(None, None, None),
                           slice(None, None, None)), 1)

    def test_getitem_setitem_boolean_misaligned(self):
        # boolean index misaligned labels
        mask = self.frame['A'][::-1] > 1

        result = self.frame.ix[mask]
        expected = self.frame.ix[mask[::-1]]
        assert_frame_equal(result, expected)

        cp = self.frame.copy()
        expected = self.frame.copy()
        cp.ix[mask] = 0
        expected.ix[mask] = 0
        assert_frame_equal(cp, expected)

    def test_getitem_setitem_float_labels(self):
        index = Index([1.5, 2, 3, 4, 5])
        df = DataFrame(np.random.randn(5, 5), index=index)

        result = df.ix[1.5:4]
        expected = df.reindex([1.5, 2, 3, 4])
        assert_frame_equal(result, expected)
        self.assertEqual(len(result), 4)

        result = df.ix[4:5]
        expected = df.reindex([4, 5])
        assert_frame_equal(result, expected)
        self.assertEqual(len(result), 2)

        # this should raise an exception
        self.assertRaises(Exception, df.ix.__getitem__, slice(1, 2))
        self.assertRaises(Exception, df.ix.__setitem__, slice(1, 2), 0)

    def test_setitem_single_column_mixed(self):
        df = DataFrame(randn(5, 3), index=['a', 'b', 'c', 'd', 'e'],
                       columns=['foo', 'bar', 'baz'])
        df['str'] = 'qux'
        df.ix[::2, 'str'] = nan
        expected = [nan, 'qux', nan, 'qux', nan]
        assert_almost_equal(df['str'].values, expected)

    def test_getitem_setitem_non_ix_labels(self):
        df = tm.makeTimeDataFrame()

        start, end = df.index[[5, 10]]

        result = df.ix[start:end]
        result2 = df[start:end]
        expected = df[5:11]
        assert_frame_equal(result, expected)
        assert_frame_equal(result2, expected)

        # not implementing this yet

        # exp = df.copy()
        # exp[5:10] = exp[-5:].values

        # # setting

        # df[start:end] = df[-5:].values
        # assert_frame_equal(df, exp)

    def test_setitem_fancy_exceptions(self):
        pass

    def test_getitem_boolean_missing(self):
        pass

    def test_setitem_boolean_missing(self):
        pass

    def test_getitem_setitem_ix_duplicates(self):
        # #1201
        df = DataFrame(np.random.randn(5, 3),
                       index=['foo', 'foo', 'bar', 'baz', 'bar'])

        result = df.ix['foo']
        expected = df[:2]
        assert_frame_equal(result, expected)

        result = df.ix['bar']
        expected = df.ix[[2, 4]]
        assert_frame_equal(result, expected)

        result = df.ix['baz']
        expected = df.ix[3]
        assert_series_equal(result, expected)

    def test_get_value(self):
        for idx in self.frame.index:
            for col in self.frame.columns:
                result = self.frame.get_value(idx, col)
                expected = self.frame[col][idx]
                assert_almost_equal(result, expected)

    def test_lookup(self):
        def alt(df, rows, cols):
            result = []
            for r, c in zip(rows, cols):
                result.append(df.get_value(r, c))
            return result

        def testit(df):
            rows = list(df.index) * len(df.columns)
            cols = list(df.columns) * len(df.index)
            result = df.lookup(rows, cols)
            expected = alt(df, rows, cols)
            assert_almost_equal(result, expected)

        testit(self.mixed_frame)
        testit(self.frame)

        df = DataFrame({'label' : ['a', 'b', 'a', 'c'],
                        'mask_a' : [True, True, False, True],
                        'mask_b' : [True, False, False, False],
                        'mask_c' : [False, True, False, True]})
        df['mask'] = df.lookup(df.index, 'mask_' + df['label'])
        exp_mask = alt(df, df.index, 'mask_' + df['label'])
        assert_almost_equal(df['mask'], exp_mask)
        self.assert_(df['mask'].dtype == np.bool_)

        self.assertRaises(ValueError, self.frame.lookup,
                          ['xyz'], ['A'])

        self.assertRaises(ValueError, self.frame.lookup,
                          [self.frame.index[0]], ['xyz'])

    def test_set_value(self):
        for idx in self.frame.index:
            for col in self.frame.columns:
                self.frame.set_value(idx, col, 1)
                assert_almost_equal(self.frame[col][idx], 1)

    def test_set_value_resize(self):
        res = self.frame.set_value('foobar', 'B', 0)
        self.assert_(res is not self.frame)
        self.assert_(res.index[-1] == 'foobar')
        self.assertEqual(res.get_value('foobar', 'B'), 0)

        res2 = res.set_value('foobar', 'qux', 0)
        self.assert_(res2 is not res)
        self.assert_(np.array_equal(res2.columns,
                                    list(self.frame.columns) + ['qux']))
        self.assertEqual(res2.get_value('foobar', 'qux'), 0)

        res3 = res.set_value('foobar', 'baz', 'sam')
        self.assert_(res3['baz'].dtype == np.object_)

        res3 = res.set_value('foobar', 'baz', True)
        self.assert_(res3['baz'].dtype == np.object_)

        res3 = res.set_value('foobar', 'baz', 5)
        self.assert_(com.is_float_dtype(res3['baz']))
        self.assert_(isnull(res3['baz'].drop(['foobar'])).values.all())
        self.assertRaises(ValueError, res3.set_value, 'foobar', 'baz', 'sam')

    def test_set_value_with_index_dtype_change(self):
        df = DataFrame(randn(3,3), index=range(3), columns=list('ABC'))
        res = df.set_value('C', 2, 1.0)
        self.assert_(list(res.index) == list(df.index) + ['C'])
        self.assert_(list(res.columns) == list(df.columns) + [2])

    def test_get_set_value_no_partial_indexing(self):
        # partial w/ MultiIndex raise exception
        index = MultiIndex.from_tuples([(0, 1), (0, 2), (1, 1), (1, 2)])
        df = DataFrame(index=index, columns=range(4))
        self.assertRaises(KeyError, df.get_value, 0, 1)
        # self.assertRaises(KeyError, df.set_value, 0, 1, 0)

    def test_single_element_ix_dont_upcast(self):
        self.frame['E'] = 1
        self.assert_(issubclass(self.frame['E'].dtype.type,
                                (int, np.integer)))

        result = self.frame.ix[self.frame.index[5], 'E']
        self.assert_(com.is_integer(result))

    def test_irow(self):
        df = DataFrame(np.random.randn(10, 4), index=range(0, 20, 2))

        result = df.irow(1)
        exp = df.ix[2]
        assert_series_equal(result, exp)

        result = df.irow(2)
        exp = df.ix[4]
        assert_series_equal(result, exp)

        # slice
        result = df.irow(slice(4, 8))
        expected = df.ix[8:14]
        assert_frame_equal(result, expected)

        # verify slice is view
        result[2] = 0.
        exp_col = df[2].copy()
        exp_col[4:8] = 0.
        assert_series_equal(df[2], exp_col)

        # list of integers
        result = df.irow([1, 2, 4, 6])
        expected = df.reindex(df.index[[1, 2, 4, 6]])
        assert_frame_equal(result, expected)

    def test_icol(self):
        df = DataFrame(np.random.randn(4, 10), columns=range(0, 20, 2))

        result = df.icol(1)
        exp = df.ix[:, 2]
        assert_series_equal(result, exp)

        result = df.icol(2)
        exp = df.ix[:, 4]
        assert_series_equal(result, exp)

        # slice
        result = df.icol(slice(4, 8))
        expected = df.ix[:, 8:14]
        assert_frame_equal(result, expected)

        # verify slice is view
        result[8] = 0.
        self.assert_((df[8] == 0).all())

        # list of integers
        result = df.icol([1, 2, 4, 6])
        expected = df.reindex(columns=df.columns[[1, 2, 4, 6]])
        assert_frame_equal(result, expected)

    def test_iget_value(self):
        for i, row in enumerate(self.frame.index):
            for j, col in enumerate(self.frame.columns):
                result = self.frame.iget_value(i, j)
                expected = self.frame.get_value(row, col)
                assert_almost_equal(result, expected)

_seriesd = tm.getSeriesData()
_tsd = tm.getTimeSeriesData()

_frame = DataFrame(_seriesd)
_frame2 = DataFrame(_seriesd, columns=['D', 'C', 'B', 'A'])
_intframe = DataFrame(dict((k, v.astype(int))
                           for k, v in _seriesd.iteritems()))

_tsframe = DataFrame(_tsd)

_mixed_frame = _frame.copy()
_mixed_frame['foo'] = 'bar'

class SafeForSparse(object):

    def test_getitem_pop_assign_name(self):
        s = self.frame['A']
        self.assertEqual(s.name, 'A')

        s = self.frame.pop('A')
        self.assertEqual(s.name, 'A')

        s = self.frame.ix[:, 'B']
        self.assertEqual(s.name, 'B')

        s2 = s.ix[:]
        self.assertEqual(s2.name, 'B')

    def test_get_value(self):
        for idx in self.frame.index:
            for col in self.frame.columns:
                result = self.frame.get_value(idx, col)
                expected = self.frame[col][idx]
                assert_almost_equal(result, expected)

    def test_join_index(self):
        # left / right

        f = self.frame.reindex(columns=['A', 'B'])[:10]
        f2 = self.frame.reindex(columns=['C', 'D'])

        joined = f.join(f2)
        self.assert_(f.index.equals(joined.index))
        self.assertEqual(len(joined.columns), 4)

        joined = f.join(f2, how='left')
        self.assert_(joined.index.equals(f.index))
        self.assertEqual(len(joined.columns), 4)

        joined = f.join(f2, how='right')
        self.assert_(joined.index.equals(f2.index))
        self.assertEqual(len(joined.columns), 4)

        # corner case
        self.assertRaises(Exception, self.frame.join, self.frame,
                          how='left')

        # inner

        f = self.frame.reindex(columns=['A', 'B'])[:10]
        f2 = self.frame.reindex(columns=['C', 'D'])

        joined = f.join(f2, how='inner')
        self.assert_(joined.index.equals(f.index.intersection(f2.index)))
        self.assertEqual(len(joined.columns), 4)

        # corner case
        self.assertRaises(Exception, self.frame.join, self.frame,
                          how='inner')

        # outer

        f = self.frame.reindex(columns=['A', 'B'])[:10]
        f2 = self.frame.reindex(columns=['C', 'D'])

        joined = f.join(f2, how='outer')
        self.assert_(tm.equalContents(self.frame.index, joined.index))
        self.assertEqual(len(joined.columns), 4)

        # corner case
        self.assertRaises(Exception, self.frame.join, self.frame,
                          how='outer')

        self.assertRaises(Exception, f.join, f2, how='foo')

    def test_join_index_more(self):
        af = self.frame.ix[:, ['A', 'B']]
        bf = self.frame.ix[::2, ['C', 'D']]

        expected = af.copy()
        expected['C'] = self.frame['C'][::2]
        expected['D'] = self.frame['D'][::2]

        result = af.join(bf)
        assert_frame_equal(result, expected)

        result = af.join(bf, how='right')
        assert_frame_equal(result, expected[::2])

        result = bf.join(af, how='right')
        assert_frame_equal(result, expected.ix[:, result.columns])

    def test_join_index_series(self):
        df = self.frame.copy()
        s = df.pop(self.frame.columns[-1])
        joined = df.join(s)
        assert_frame_equal(joined, self.frame)

        s.name = None
        self.assertRaises(Exception, df.join, s)

    def test_join_overlap(self):
        df1 = self.frame.ix[:, ['A', 'B', 'C']]
        df2 = self.frame.ix[:, ['B', 'C', 'D']]

        joined = df1.join(df2, lsuffix='_df1', rsuffix='_df2')
        df1_suf = df1.ix[:, ['B', 'C']].add_suffix('_df1')
        df2_suf = df2.ix[:, ['B', 'C']].add_suffix('_df2')
        no_overlap = self.frame.ix[:, ['A', 'D']]
        expected = df1_suf.join(df2_suf).join(no_overlap)

        # column order not necessarily sorted
        assert_frame_equal(joined, expected.ix[:, joined.columns])

    def test_add_prefix_suffix(self):
        with_prefix = self.frame.add_prefix('foo#')
        expected = ['foo#%s' % c for c in self.frame.columns]
        self.assert_(np.array_equal(with_prefix.columns, expected))

        with_suffix = self.frame.add_suffix('#foo')
        expected = ['%s#foo' % c for c in self.frame.columns]
        self.assert_(np.array_equal(with_suffix.columns, expected))


class TestDataFrame(unittest.TestCase, CheckIndexing,
                    SafeForSparse):
    klass = DataFrame

    def setUp(self):
        self.frame = _frame.copy()
        self.frame2 = _frame2.copy()
        self.intframe = _intframe.copy()
        self.tsframe = _tsframe.copy()
        self.mixed_frame = _mixed_frame.copy()

        self.ts1 = tm.makeTimeSeries()
        self.ts2 = tm.makeTimeSeries()[5:]
        self.ts3 = tm.makeTimeSeries()[-5:]
        self.ts4 = tm.makeTimeSeries()[1:-1]

        self.ts_dict = {
            'col1' : self.ts1,
            'col2' : self.ts2,
            'col3' : self.ts3,
            'col4' : self.ts4,
        }
        self.empty = DataFrame({})

        arr = np.array([[1., 2., 3.],
                        [4., 5., 6.],
                        [7., 8., 9.]])

        self.simple = DataFrame(arr, columns=['one', 'two', 'three'],
                                 index=['a', 'b', 'c'])

    def test_get_axis(self):
        self.assert_(DataFrame._get_axis_name(0) == 'index')
        self.assert_(DataFrame._get_axis_name(1) == 'columns')
        self.assert_(DataFrame._get_axis_name('index') == 'index')
        self.assert_(DataFrame._get_axis_name('columns') == 'columns')
        self.assertRaises(Exception, DataFrame._get_axis_name, 'foo')
        self.assertRaises(Exception, DataFrame._get_axis_name, None)

        self.assert_(DataFrame._get_axis_number(0) == 0)
        self.assert_(DataFrame._get_axis_number(1) == 1)
        self.assert_(DataFrame._get_axis_number('index') == 0)
        self.assert_(DataFrame._get_axis_number('columns') == 1)
        self.assertRaises(Exception, DataFrame._get_axis_number, 2)
        self.assertRaises(Exception, DataFrame._get_axis_number, None)

        self.assert_(self.frame._get_axis(0) is self.frame.index)
        self.assert_(self.frame._get_axis(1) is self.frame.columns)

    def test_set_index(self):
        idx = Index(np.arange(len(self.mixed_frame)))

        # cache it
        _ = self.mixed_frame['foo']
        self.mixed_frame.index = idx
        self.assert_(self.mixed_frame['foo'].index  is idx)
        self.assertRaises(Exception, setattr, self.mixed_frame, 'index',
                          idx[::2])

    def test_set_columns(self):
        cols = Index(np.arange(len(self.mixed_frame.columns)))
        self.mixed_frame.columns = cols
        self.assertRaises(Exception, setattr, self.mixed_frame, 'columns',
                          cols[::2])

    def test_column_contains_typeerror(self):
        try:
            self.frame.columns in self.frame
        except TypeError:
            pass

    def test_constructor(self):
        df = DataFrame()
        self.assert_(len(df.index) == 0)

        df = DataFrame(data={})
        self.assert_(len(df.index) == 0)

    def test_list_to_sdict(self):
        from pandas.core.frame import _list_to_sdict

        d, c = _list_to_sdict([], None)
        self.assertEquals(d, {})
        self.assertEquals(c, [])

        d, c = _list_to_sdict([], [])
        self.assertEquals(d, {})
        self.assertEquals(c, [])

    def test_constructor_mixed(self):
        index, data = tm.getMixedTypeDict()

        indexed_frame = DataFrame(data, index=index)
        unindexed_frame = DataFrame(data)

        self.assertEqual(self.mixed_frame['foo'].dtype, np.object_)

    def test_constructor_rec(self):
        rec = self.frame.to_records(index=False)

        # Assigning causes segfault in NumPy < 1.5.1
        # rec.dtype.names = list(rec.dtype.names)[::-1]

        index = self.frame.index

        df = DataFrame(rec)
        self.assert_(np.array_equal(df.columns, rec.dtype.names))

        df2 = DataFrame(rec, index=index)
        self.assert_(np.array_equal(df2.columns, rec.dtype.names))
        self.assert_(df2.index.equals(index))

        rng = np.arange(len(rec))[::-1]
        df3 = DataFrame(rec, index=rng, columns=['C', 'B'])
        expected = DataFrame(rec, index=rng).reindex(columns=['C', 'B'])
        assert_frame_equal(df3, expected)

    def test_constructor_bool(self):
        df = DataFrame({0 : np.ones(10, dtype=bool),
                        1 : np.zeros(10, dtype=bool)})
        self.assertEqual(df.values.dtype, np.bool_)

    def test_is_mixed_type(self):
        self.assert_(not self.frame._is_mixed_type)
        self.assert_(self.mixed_frame._is_mixed_type)

    def test_constructor_dict(self):
        frame = DataFrame({'col1' : self.ts1,
                            'col2' : self.ts2})

        tm.assert_dict_equal(self.ts1, frame['col1'], compare_keys=False)
        tm.assert_dict_equal(self.ts2, frame['col2'], compare_keys=False)

        frame = DataFrame({'col1' : self.ts1,
                            'col2' : self.ts2},
                           columns=['col2', 'col3', 'col4'])

        self.assertEqual(len(frame), len(self.ts2))
        self.assert_('col1' not in frame)
        self.assert_(np.isnan(frame['col3']).all())

        # Corner cases
        self.assertEqual(len(DataFrame({})), 0)
        self.assertRaises(Exception, lambda x: DataFrame([self.ts1, self.ts2]))

        # mix dict and array, wrong size
        self.assertRaises(Exception, DataFrame,
                          {'A' : {'a' : 'a', 'b' : 'b'},
                           'B' : ['a', 'b', 'c']})


        # Length-one dict micro-optimization
        frame = DataFrame({'A' : {'1' : 1, '2' : 2}})
        self.assert_(np.array_equal(frame.index, ['1', '2']))

        # empty dict plus index
        idx = Index([0, 1, 2])
        frame = DataFrame({}, index=idx)
        self.assert_(frame.index is idx)

        # empty with index and columns
        idx = Index([0, 1, 2])
        frame = DataFrame({}, index=idx, columns=idx)
        self.assert_(frame.index is idx)
        self.assert_(frame.columns is idx)
        self.assertEqual(len(frame._series), 3)

        # with dict of empty list and Series
        frame = DataFrame({'A' : [], 'B' : []}, columns=['A', 'B'])
        self.assert_(frame.index.equals(Index([])))

    def test_constructor_subclass_dict(self):
        # Test for passing dict subclass to constructor
        data = {'col1': tm.TestSubDict((x, 10.0 * x) for x in xrange(10)),
                'col2': tm.TestSubDict((x, 20.0 * x) for x in xrange(10))}
        df = DataFrame(data)
        refdf = DataFrame(dict((col, dict(val.iteritems()))
                               for col, val in data.iteritems()))
        assert_frame_equal(refdf, df)

        data = tm.TestSubDict(data.iteritems())
        df = DataFrame(data)
        assert_frame_equal(refdf, df)

        # try with defaultdict
        from collections import defaultdict
        data = {}
        self.frame['B'][:10] = np.nan
        for k, v in self.frame.iterkv():
            dct = defaultdict(dict)
            dct.update(v.to_dict())
            data[k] = dct
        frame = DataFrame(data)
        assert_frame_equal(self.frame.sort_index(), frame)

    def test_constructor_dict_block(self):
        expected = [[4., 3., 2., 1.]]
        df = DataFrame({'d' : [4.],'c' : [3.],'b' : [2.],'a' : [1.]},
                       columns=['d', 'c', 'b', 'a'])
        assert_almost_equal(df.values, expected)

    def test_constructor_dict_cast(self):
        # cast float tests
        test_data = {
                'A' : {'1' : 1, '2' : 2},
                'B' : {'1' : '1', '2' : '2', '3' : '3'},
        }
        frame = DataFrame(test_data, dtype=float)
        self.assertEqual(len(frame), 3)
        self.assert_(frame['B'].dtype == np.float64)
        self.assert_(frame['A'].dtype == np.float64)

        frame = DataFrame(test_data)
        self.assertEqual(len(frame), 3)
        self.assert_(frame['B'].dtype == np.object_)
        self.assert_(frame['A'].dtype == np.float64)

        # can't cast to float
        test_data = {
                'A' : dict(zip(range(20), tm.makeDateIndex(20))),
                'B' : dict(zip(range(15), randn(15)))
        }
        frame = DataFrame(test_data, dtype=float)
        self.assertEqual(len(frame), 20)
        self.assert_(frame['A'].dtype == np.object_)
        self.assert_(frame['B'].dtype == np.float64)

    def test_constructor_dict_dont_upcast(self):
        d = {'Col1': {'Row1': 'A String', 'Row2': np.nan}}
        df = DataFrame(d)
        self.assert_(isinstance(df['Col1']['Row2'], float))

        dm = DataFrame([[1,2],['a','b']], index=[1,2], columns=[1,2])
        self.assert_(isinstance(dm[1][1], int))

    def test_constructor_ndarray(self):
        mat = np.zeros((2, 3), dtype=float)

        # 2-D input
        frame = DataFrame(mat, columns=['A', 'B', 'C'], index=[1, 2])

        self.assertEqual(len(frame.index), 2)
        self.assertEqual(len(frame.columns), 3)

        # cast type
        frame = DataFrame(mat, columns=['A', 'B', 'C'],
                           index=[1, 2], dtype=int)
        self.assert_(frame.values.dtype == np.int64)

        # 1-D input
        frame = DataFrame(np.zeros(3), columns=['A'], index=[1, 2, 3])
        self.assertEqual(len(frame.index), 3)
        self.assertEqual(len(frame.columns), 1)

        frame = DataFrame(['foo', 'bar'], index=[0, 1], columns=['A'])
        self.assertEqual(len(frame), 2)

        # higher dim raise exception
        self.assertRaises(Exception, DataFrame, np.zeros((3, 3, 3)),
                          columns=['A', 'B', 'C'], index=[1])

        # wrong size axis labels
        self.assertRaises(Exception, DataFrame, mat,
                          columns=['A', 'B', 'C'], index=[1])

        self.assertRaises(Exception, DataFrame, mat,
                          columns=['A', 'B'], index=[1, 2])

        # automatic labeling
        frame = DataFrame(mat)
        self.assert_(np.array_equal(frame.index, range(2)))
        self.assert_(np.array_equal(frame.columns, range(3)))

        frame = DataFrame(mat, index=[1, 2])
        self.assert_(np.array_equal(frame.columns, range(3)))

        frame = DataFrame(mat, columns=['A', 'B', 'C'])
        self.assert_(np.array_equal(frame.index, range(2)))

        # 0-length axis
        frame = DataFrame(np.empty((0, 3)))
        self.assert_(len(frame.index) == 0)

        frame = DataFrame(np.empty((3, 0)))
        self.assert_(len(frame.columns) == 0)

    def test_constructor_maskedarray(self):
        mat = ma.masked_all((2, 3), dtype=float)

        # 2-D input
        frame = DataFrame(mat, columns=['A', 'B', 'C'], index=[1, 2])

        self.assertEqual(len(frame.index), 2)
        self.assertEqual(len(frame.columns), 3)
        self.assertTrue(np.all(~np.asarray(frame == frame)))

        # cast type
        frame = DataFrame(mat, columns=['A', 'B', 'C'],
                           index=[1, 2], dtype=int)
        self.assert_(frame.values.dtype == np.int64)

        # Check non-masked values
        mat2 = ma.copy(mat)
        mat2[0,0] = 1.0
        mat2[1,2] = 2.0
        frame = DataFrame(mat2, columns=['A', 'B', 'C'], index=[1, 2])
        self.assertEqual(1.0, frame['A'][1])
        self.assertEqual(2.0, frame['C'][2])

        # 1-D input
        frame = DataFrame(ma.masked_all((3,)), columns=['A'], index=[1, 2, 3])
        self.assertEqual(len(frame.index), 3)
        self.assertEqual(len(frame.columns), 1)
        self.assertTrue(np.all(~np.asarray(frame == frame)))

        # higher dim raise exception
        self.assertRaises(Exception, DataFrame, ma.masked_all((3, 3, 3)),
                          columns=['A', 'B', 'C'], index=[1])

        # wrong size axis labels
        self.assertRaises(Exception, DataFrame, mat,
                          columns=['A', 'B', 'C'], index=[1])

        self.assertRaises(Exception, DataFrame, mat,
                          columns=['A', 'B'], index=[1, 2])

        # automatic labeling
        frame = DataFrame(mat)
        self.assert_(np.array_equal(frame.index, range(2)))
        self.assert_(np.array_equal(frame.columns, range(3)))

        frame = DataFrame(mat, index=[1, 2])
        self.assert_(np.array_equal(frame.columns, range(3)))

        frame = DataFrame(mat, columns=['A', 'B', 'C'])
        self.assert_(np.array_equal(frame.index, range(2)))

        # 0-length axis
        frame = DataFrame(ma.masked_all((0, 3)))
        self.assert_(len(frame.index) == 0)

        frame = DataFrame(ma.masked_all((3, 0)))
        self.assert_(len(frame.columns) == 0)

    def test_constructor_corner(self):
        df = DataFrame(index=[])
        self.assertEqual(df.values.shape, (0, 0))

        # empty but with specified dtype
        df = DataFrame(index=range(10), columns=['a','b'], dtype=object)
        self.assert_(df.values.dtype == np.object_)

        # does not error but ends up float
        df = DataFrame(index=range(10), columns=['a','b'], dtype=int)
        self.assert_(df.values.dtype == np.float64)

    def test_constructor_scalar_inference(self):
        data = {'int' : 1, 'bool' : True,
                'float' : 3., 'object' : 'foo'}
        df = DataFrame(data, index=np.arange(10))

        self.assert_(df['int'].dtype == np.int64)
        self.assert_(df['bool'].dtype == np.bool_)
        self.assert_(df['float'].dtype == np.float64)
        self.assert_(df['object'].dtype == np.object_)

    def test_constructor_DataFrame(self):
        df = DataFrame(self.frame)
        assert_frame_equal(df, self.frame)

        df_casted = DataFrame(self.frame, dtype=int)
        self.assert_(df_casted.values.dtype == np.int64)

    def test_constructor_more(self):
        # used to be in test_matrix.py
        arr = randn(10)
        dm = DataFrame(arr, columns=['A'], index=np.arange(10))
        self.assertEqual(dm.values.ndim, 2)

        arr = randn(0)
        dm = DataFrame(arr)
        self.assertEqual(dm.values.ndim, 2)
        self.assertEqual(dm.values.ndim, 2)

        # no data specified
        dm = DataFrame(columns=['A', 'B'], index=np.arange(10))
        self.assertEqual(dm.values.shape, (10, 2))

        dm = DataFrame(columns=['A', 'B'])
        self.assertEqual(dm.values.shape, (0, 2))

        dm = DataFrame(index=np.arange(10))
        self.assertEqual(dm.values.shape, (10, 0))

        # corner, silly
        self.assertRaises(Exception, DataFrame, (1, 2, 3))

        # can't cast
        mat = np.array(['foo', 'bar'], dtype=object).reshape(2, 1)
        self.assertRaises(ValueError, DataFrame, mat, index=[0, 1],
                          columns=[0], dtype=float)

        dm = DataFrame(DataFrame(self.frame._series))
        tm.assert_frame_equal(dm, self.frame)

        # int cast
        dm = DataFrame({'A' : np.ones(10, dtype=int),
                         'B' : np.ones(10, dtype=float)},
                        index=np.arange(10))

        self.assertEqual(len(dm.columns), 2)
        self.assert_(dm.values.dtype == np.float64)

    def test_constructor_empty_list(self):
        df = DataFrame([], index=[])
        expected = DataFrame(index=[])
        assert_frame_equal(df, expected)

    def test_constructor_list_of_lists(self):
        # GH #484
        l = [[1, 'a'], [2, 'b']]
        df = DataFrame(data=l, columns=["num", "str"])
        self.assert_(com.is_integer_dtype(df['num']))
        self.assert_(df['str'].dtype == np.object_)

    def test_constructor_list_of_dicts(self):
        data = [{'a': 1.5, 'b': 3, 'c':4, 'd':6},
                {'a': 1.5, 'b': 3, 'd':6},
                {'a': 1.5, 'd':6},
                {},
                {'a': 1.5, 'b': 3, 'c':4},
                {'b': 3, 'c':4, 'd':6}]

        result = DataFrame(data)
        expected = DataFrame.from_dict(dict(zip(range(len(data)), data)),
                                       orient='index')
        assert_frame_equal(result, expected.reindex(result.index))

        result = DataFrame([{}])
        expected = DataFrame(index=[0])
        assert_frame_equal(result, expected)

    def test_constructor_list_of_series(self):
        data = [{'a': 1.5, 'b': 3, 'c':4, 'd':6},
                {'a': 1.5, 'b': 3, 'd':6},
                {'a': 1.5, 'd':6},
                {},
                {'a': 1.5, 'b': 3, 'c':4},
                {'b': 3, 'c':4, 'd':6}]
        data = [Series(d) for d in data]

        result = DataFrame(data)
        sdict = dict(zip(range(len(data)), data))
        expected = DataFrame.from_dict(sdict, orient='index')
        assert_frame_equal(result, expected.reindex(result.index))

        result2 = DataFrame(data, index=np.arange(6))
        assert_frame_equal(result, result2)

        result = DataFrame([Series({})])
        expected = DataFrame(index=[0])
        assert_frame_equal(result, expected)

        data = [{'a': 1.5, 'b': 3.0, 'c':4.0},
                {'a': 1.5, 'b': 3.0, 'c':6.0}]
        sdict = dict(zip(range(len(data)), data))
        idx = Index(['a', 'b', 'c'])
        data2 = [Series([1.5, 3, 4], idx, dtype='O'),
                 Series([1.5, 3, 6], idx)]
        result = DataFrame(data2)
        expected = DataFrame.from_dict(sdict, orient='index')
        assert_frame_equal(result, expected)

    def test_constructor_list_of_derived_dicts(self):
        class CustomDict(dict):
            pass
        d = {'a': 1.5, 'b': 3}

        data_custom = [CustomDict(d)]
        data = [d]

        result_custom = DataFrame(data_custom)
        result = DataFrame(data)
        assert_frame_equal(result, result_custom)

    def test_constructor_ragged(self):
        data = {'A' : randn(10),
                'B' : randn(8)}
        self.assertRaises(Exception, DataFrame, data)

    def test_constructor_scalar(self):
        idx = Index(range(3))
        df = DataFrame({"a" : 0}, index=idx)
        expected = DataFrame({"a" : [0, 0, 0]}, index=idx)
        assert_frame_equal(df, expected)

    def test_constructor_Series_copy_bug(self):
        df = DataFrame(self.frame['A'], index=self.frame.index, columns=['A'])
        df.copy()

    def test_constructor_mixed_dict_and_Series(self):
        data = {}
        data['A'] = {'foo' : 1, 'bar' : 2, 'baz' : 3}
        data['B'] = Series([4, 3, 2, 1], index=['bar', 'qux', 'baz', 'foo'])

        result = DataFrame(data)
        self.assert_(result.index.is_monotonic)

        # ordering ambiguous, raise exception
        self.assertRaises(Exception, DataFrame,
                          {'A' : ['a', 'b'], 'B' : {'a' : 'a', 'b' : 'b'}})

        # this is OK though
        result = DataFrame({'A' : ['a', 'b'],
                            'B' : Series(['a', 'b'], index=['a', 'b'])})
        expected = DataFrame({'A' : ['a', 'b'], 'B' : ['a', 'b']},
                             index=['a', 'b'])
        assert_frame_equal(result, expected)

    def test_constructor_tuples(self):
        result = DataFrame({'A': [(1, 2), (3, 4)]})
        expected = DataFrame({'A': Series([(1, 2), (3, 4)])})
        assert_frame_equal(result, expected)

    def test_constructor_orient(self):
        data_dict = self.mixed_frame.T._series
        recons = DataFrame.from_dict(data_dict, orient='index')
        expected = self.mixed_frame.sort_index()
        assert_frame_equal(recons, expected)

    def test_constructor_Series_named(self):
        a = Series([1,2,3], index=['a','b','c'], name='x')
        df = DataFrame(a)
        self.assert_(df.columns[0] == 'x')
        self.assert_(df.index.equals(a.index))

    def test_constructor_Series_differently_indexed(self):
        # name
        s1 = Series([1, 2, 3], index=['a','b','c'], name='x')

        # no name
        s2 = Series([1, 2, 3], index=['a','b','c'])

        other_index = Index(['a', 'b'])

        df1 = DataFrame(s1, index=other_index)
        exp1 = DataFrame(s1.reindex(other_index))
        self.assert_(df1.columns[0] == 'x')
        assert_frame_equal(df1, exp1)

        df2 = DataFrame(s2, index=other_index)
        exp2 = DataFrame(s2.reindex(other_index))
        self.assert_(df2.columns[0] == 0)
        self.assert_(df2.index.equals(other_index))
        assert_frame_equal(df2, exp2)

    def test_constructor_manager_resize(self):
        index = list(self.frame.index[:5])
        columns = list(self.frame.columns[:3])

        result = DataFrame(self.frame._data, index=index,
                           columns=columns)
        self.assert_(np.array_equal(result.index, index))
        self.assert_(np.array_equal(result.columns, columns))

    def test_constructor_from_items(self):
        items = [(c, self.frame[c]) for c in self.frame.columns]
        recons = DataFrame.from_items(items)
        assert_frame_equal(recons, self.frame)

        # pass some columns
        recons = DataFrame.from_items(items, columns=['C', 'B', 'A'])
        assert_frame_equal(recons, self.frame.ix[:, ['C', 'B', 'A']])

        # orient='index'

        row_items = [(idx, self.mixed_frame.xs(idx))
                     for idx in self.mixed_frame.index]

        recons = DataFrame.from_items(row_items,
                                      columns=self.mixed_frame.columns,
                                      orient='index')
        assert_frame_equal(recons, self.mixed_frame)
        self.assert_(recons['A'].dtype == np.float64)

        self.assertRaises(ValueError, DataFrame.from_items, row_items,
                          orient='index')

        # orient='index', but thar be tuples
        arr = lib.list_to_object_array([('bar', 'baz')] * len(self.mixed_frame))
        self.mixed_frame['foo'] = arr
        row_items = [(idx, list(self.mixed_frame.xs(idx)))
                     for idx in self.mixed_frame.index]
        recons = DataFrame.from_items(row_items,
                                      columns=self.mixed_frame.columns,
                                      orient='index')
        assert_frame_equal(recons, self.mixed_frame)
        self.assert_(isinstance(recons['foo'][0], tuple))

    def test_constructor_mix_series_nonseries(self):
        df = DataFrame({'A' : self.frame['A'],
                        'B' : list(self.frame['B'])}, columns=['A', 'B'])
        assert_frame_equal(df, self.frame.ix[:, ['A', 'B']])

        self.assertRaises(Exception, DataFrame,
                          {'A' : self.frame['A'],
                           'B' : list(self.frame['B'])[:-2]})

    def test_constructor_miscast_na_int_dtype(self):
        df = DataFrame([[np.nan, 1], [1, 0]], dtype=np.int64)
        expected = DataFrame([[np.nan, 1], [1, 0]])
        assert_frame_equal(df, expected)

    def test_new_empty_index(self):
        df1 = DataFrame(randn(0, 3))
        df2 = DataFrame(randn(0, 3))
        df1.index.name = 'foo'
        self.assert_(df2.index.name is None)

    def test_astype(self):
        casted = self.frame.astype(int)
        expected = DataFrame(self.frame.values.astype(int),
                             index=self.frame.index,
                             columns=self.frame.columns)
        assert_frame_equal(casted, expected)

        self.frame['foo'] = '5'
        casted = self.frame.astype(int)
        expected = DataFrame(self.frame.values.astype(int),
                             index=self.frame.index,
                             columns=self.frame.columns)
        assert_frame_equal(casted, expected)

    def test_astype_cast_nan_int(self):
        df = DataFrame(data={"Values": [1.0, 2.0, 3.0, np.nan]})
        self.assertRaises(ValueError, df.astype, np.int64)

    def test_array_interface(self):
        result = np.sqrt(self.frame)
        self.assert_(type(result) is type(self.frame))
        self.assert_(result.index is self.frame.index)
        self.assert_(result.columns is self.frame.columns)

        assert_frame_equal(result, self.frame.apply(np.sqrt))

    def test_pickle(self):
        unpickled = pickle.loads(pickle.dumps(self.mixed_frame))
        assert_frame_equal(self.mixed_frame, unpickled)

        # buglet
        self.mixed_frame._data.ndim

        # empty
        unpickled = pickle.loads(pickle.dumps(self.empty))
        repr(unpickled)

    def test_to_dict(self):
        test_data = {
                'A' : {'1' : 1, '2' : 2},
                'B' : {'1' : '1', '2' : '2', '3' : '3'},
        }
        recons_data = DataFrame(test_data).to_dict()

        for k, v in test_data.iteritems():
            for k2, v2 in v.iteritems():
                self.assertEqual(v2, recons_data[k][k2])

    def test_from_records_to_records(self):
        # from numpy documentation
        arr = np.zeros((2,),dtype=('i4,f4,a10'))
        arr[:] = [(1,2.,'Hello'),(2,3.,"World")]

        frame = DataFrame.from_records(arr)

        index = np.arange(len(arr))[::-1]
        indexed_frame = DataFrame.from_records(arr, index=index)
        self.assert_(np.array_equal(indexed_frame.index, index))

        # wrong length
        self.assertRaises(Exception, DataFrame.from_records, arr,
                          index=index[:-1])

        indexed_frame = DataFrame.from_records(arr, index='f1')
        self.assertRaises(Exception, DataFrame.from_records, np.zeros((2, 3)))

        # what to do?
        records = indexed_frame.to_records()
        self.assertEqual(len(records.dtype.names), 3)

        records = indexed_frame.to_records(index=False)
        self.assertEqual(len(records.dtype.names), 2)
        self.assert_('index' not in records.dtype.names)

    def test_from_records_nones(self):
        tuples = [(1, 2, None, 3),
                  (1, 2, None, 3),
                  (None, 2, 5, 3)]

        df = DataFrame.from_records(tuples, columns=['a', 'b', 'c', 'd'])
        self.assert_(np.isnan(df['c'][0]))

    def test_from_records_columns_not_modified(self):
        tuples = [(1, 2, 3),
                  (1, 2, 3),
                  (2, 5, 3)]

        columns = ['a', 'b', 'c']
        original_columns = list(columns)
        df = DataFrame.from_records(tuples, columns=columns, index='a')
        self.assertEqual(columns, original_columns)

    def test_from_records_decimal(self):
        from decimal import Decimal

        tuples = [(Decimal('1.5'),), (Decimal('2.5'),), (None,)]

        df = DataFrame.from_records(tuples, columns=['a'])
        self.assert_(df['a'].dtype == object)

        df = DataFrame.from_records(tuples, columns=['a'], coerce_float=True)
        self.assert_(df['a'].dtype == np.float64)
        self.assert_(np.isnan(df['a'].values[-1]))

    def test_to_records_floats(self):
        df = DataFrame(np.random.rand(10,10))
        df.to_records()

    def test_join_str_datetime(self):
        str_dates = ['20120209' , '20120222']
        dt_dates = [datetime(2012,2,9), datetime(2012,2,22)]

        A = DataFrame(str_dates, index=range(2), columns=['aa'])
        C = DataFrame([[1,2],[3,4]], index=str_dates, columns=dt_dates)

        tst = A.join(C, on = 'aa')

        self.assert_(len(tst.columns) == 3)

    def test_from_records_sequencelike(self):
        df = DataFrame({'A' : np.random.randn(6),
                        'B' : np.arange(6),
                        'C' : ['foo'] * 6,
                        'D' : np.array([True, False] * 3, dtype=bool)})

        tuples = [tuple(x) for x in df.values]
        lists = [list(x) for x in tuples]
        asdict = dict((x,y) for x, y in df.iteritems())

        result = DataFrame.from_records(tuples, columns=df.columns)
        result2 = DataFrame.from_records(lists, columns=df.columns)
        result3 = DataFrame.from_records(asdict, columns=df.columns)

        assert_frame_equal(result, df)
        assert_frame_equal(result2, df)
        assert_frame_equal(result3, df)

        result = DataFrame.from_records(tuples)
        self.assert_(np.array_equal(result.columns, range(4)))

        # test exclude parameter
        result = DataFrame.from_records(tuples, exclude=[0,1,3])
        result.columns = ['C']
        assert_frame_equal(result, df[['C']])

        # empty case
        result = DataFrame.from_records([], columns=['foo', 'bar', 'baz'])
        self.assertEqual(len(result), 0)
        self.assert_(np.array_equal(result.columns, ['foo', 'bar', 'baz']))

        result = DataFrame.from_records([])
        self.assertEqual(len(result), 0)
        self.assertEqual(len(result.columns), 0)

    def test_from_records_with_index_data(self):
        df = DataFrame(np.random.randn(10,3), columns=['A', 'B', 'C'])

        data = np.random.randn(10)
        df1 = DataFrame.from_records(df, index=data)
        assert(df1.index.equals(Index(data)))

    def test_from_records_bad_index_column(self):
        df = DataFrame(np.random.randn(10,3), columns=['A', 'B', 'C'])

        # should pass
        df1 = DataFrame.from_records(df, index=['C'])
        assert(df1.index.equals(Index(df.C)))

        df1 = DataFrame.from_records(df, index='C')
        assert(df1.index.equals(Index(df.C)))

        # should fail
        self.assertRaises(Exception, DataFrame.from_records, df, index=[2])
        self.assertRaises(KeyError, DataFrame.from_records, df, index=2)

    def test_from_records_non_tuple(self):
        class Record(object):

            def __init__(self, *args):
                self.args = args

            def __getitem__(self, i):
                return self.args[i]

            def __iter__(self):
                return iter(self.args)

        recs = [Record(1, 2, 3), Record(4, 5, 6), Record(7, 8, 9)]
        tups = map(tuple, recs)

        result = DataFrame.from_records(recs)
        expected = DataFrame.from_records(tups)
        assert_frame_equal(result, expected)

    def test_get_agg_axis(self):
        cols = self.frame._get_agg_axis(0)
        self.assert_(cols is self.frame.columns)

        idx = self.frame._get_agg_axis(1)
        self.assert_(idx is self.frame.index)

        self.assertRaises(Exception, self.frame._get_agg_axis, 2)

    def test_nonzero(self):
        self.assertTrue(self.empty.empty)

        self.assertFalse(self.frame.empty)
        self.assertFalse(self.mixed_frame.empty)

        # corner case
        df = DataFrame({'A' : [1., 2., 3.],
                         'B' : ['a', 'b', 'c']},
                        index=np.arange(3))
        del df['A']
        self.assertFalse(df.empty)

    def test_repr(self):
        buf = StringIO()

        # empty
        foo = repr(self.empty)

        # empty with index
        frame = DataFrame(index=np.arange(1000))
        foo = repr(frame)

        # small one
        foo = repr(self.frame)
        self.frame.info(verbose=False, buf=buf)

        # even smaller
        self.frame.reindex(columns=['A']).info(verbose=False, buf=buf)
        self.frame.reindex(columns=['A', 'B']).info(verbose=False, buf=buf)

        # big one
        biggie = DataFrame(np.zeros((200, 4)), columns=range(4),
                            index=range(200))
        foo = repr(biggie)

        # mixed
        foo = repr(self.mixed_frame)
        self.mixed_frame.info(verbose=False, buf=buf)

        # big mixed
        biggie = DataFrame({'A' : randn(200),
                             'B' : tm.makeStringIndex(200)},
                            index=range(200))
        biggie['A'][:20] = nan
        biggie['B'][:20] = nan

        foo = repr(biggie)

        # exhausting cases in DataFrame.info

        # columns but no index
        no_index = DataFrame(columns=[0, 1, 3])
        foo = repr(no_index)

        # no columns or index
        self.empty.info(buf=buf)

        # columns are not sortable

        unsortable = DataFrame({'foo' : [1] * 50,
                                datetime.today() : [1] * 50,
                                'bar' : ['bar'] * 50,
                                datetime.today() + timedelta(1) : ['bar'] * 50},
                               index=np.arange(50))
        foo = repr(unsortable)

        fmt.set_printoptions(precision=3, column_space=10)
        repr(self.frame)

        fmt.set_printoptions(max_rows=10, max_columns=2)
        repr(self.frame)

        fmt.set_printoptions(max_rows=1000, max_columns=1000)
        repr(self.frame)

        fmt.reset_printoptions()

    def test_very_wide_info_repr(self):
        df = DataFrame(np.random.randn(10, 20),
                       columns=[tm.rands(10) for _ in xrange(20)])
        repr(df)

    def test_head_tail(self):
        assert_frame_equal(self.frame.head(), self.frame[:5])
        assert_frame_equal(self.frame.tail(), self.frame[-5:])

    def test_insert(self):
        df = DataFrame(np.random.randn(5, 3), index=np.arange(5),
                       columns=['c', 'b', 'a'])

        df.insert(0, 'foo', df['a'])
        self.assert_(np.array_equal(df.columns, ['foo', 'c', 'b', 'a']))
        assert_almost_equal(df['a'], df['foo'])

        df.insert(2, 'bar', df['c'])
        self.assert_(np.array_equal(df.columns, ['foo', 'c', 'bar', 'b', 'a']))
        assert_almost_equal(df['c'], df['bar'])

        self.assertRaises(Exception, df.insert, 1, 'a', df['b'])
        self.assertRaises(Exception, df.insert, 1, 'c', df['b'])

        df.columns.name = 'some_name'
        # preserve columns name field
        df.insert(0, 'baz', df['c'])
        self.assertEqual(df.columns.name, 'some_name')

    def test_delitem(self):
        del self.frame['A']
        self.assert_('A' not in self.frame)

    def test_pop(self):
        A = self.frame.pop('A')
        self.assert_('A' not in self.frame)

        self.frame['foo'] = 'bar'
        foo = self.frame.pop('foo')
        self.assert_('foo' not in self.frame)

    def test_iter(self):
        self.assert_(tm.equalContents(list(self.frame), self.frame.columns))

    def test_iterrows(self):
        for i, (k, v) in enumerate(self.frame.iterrows()):
            exp = self.frame.xs(self.frame.index[i])
            assert_series_equal(v, exp)

        for i, (k, v) in enumerate(self.mixed_frame.iterrows()):
            exp = self.mixed_frame.xs(self.mixed_frame.index[i])
            assert_series_equal(v, exp)

    def test_itertuples(self):
        for i, tup in enumerate(self.frame.itertuples()):
            s = Series(tup[1:])
            s.name = tup[0]
            expected = self.frame.ix[i,:].reset_index(drop=True)
            assert_series_equal(s, expected)

    def test_len(self):
        self.assertEqual(len(self.frame), len(self.frame.index))

    def test_operators(self):
        garbage = random.random(4)
        colSeries = Series(garbage, index=np.array(self.frame.columns))

        idSum = self.frame + self.frame
        seriesSum = self.frame + colSeries

        for col, series in idSum.iteritems():
            for idx, val in series.iteritems():
                origVal = self.frame[col][idx] * 2
                if not np.isnan(val):
                    self.assertEqual(val, origVal)
                else:
                    self.assert_(np.isnan(origVal))

        for col, series in seriesSum.iteritems():
            for idx, val in series.iteritems():
                origVal = self.frame[col][idx] + colSeries[col]
                if not np.isnan(val):
                    self.assertEqual(val, origVal)
                else:
                    self.assert_(np.isnan(origVal))

        added = self.frame2 + self.frame2
        expected = self.frame2 * 2
        assert_frame_equal(added, expected)

    def test_operators_none_as_na(self):
        df = DataFrame({"col1": [2,5.0,123,None],
                        "col2": [1,2,3,4]})

        ops = [operator.add, operator.sub, operator.mul, operator.truediv]

        for op in ops:
            filled = df.fillna(np.nan)
            result = op(df, 3)
            expected = op(filled, 3)
            expected[com.isnull(expected)] = None
            assert_frame_equal(result, expected)

            result = op(df, df)
            expected = op(filled, filled)
            expected[com.isnull(expected)] = None
            assert_frame_equal(result, expected)

            result = op(df, df.fillna(7))
            assert_frame_equal(result, expected)

            result = op(df.fillna(7), df)
            assert_frame_equal(result, expected)

    def test_logical_operators(self):
        import operator

        def _check_bin_op(op):
            result = op(df1, df2)
            expected = DataFrame(op(df1.values, df2.values), index=df1.index,
                                 columns=df1.columns)
            self.assert_(result.values.dtype == np.bool_)
            assert_frame_equal(result, expected)

        def _check_unary_op(op):
            result = op(df1)
            expected = DataFrame(op(df1.values), index=df1.index,
                                 columns=df1.columns)
            self.assert_(result.values.dtype == np.bool_)
            assert_frame_equal(result, expected)

        df1 = {'a': {'a': True, 'b': False, 'c': False, 'd': True, 'e': True},
               'b': {'a': False, 'b': True, 'c': False,
                     'd': False, 'e': False},
               'c': {'a': False, 'b': False, 'c': True,
                     'd': False, 'e': False},
               'd': {'a': True, 'b': False, 'c': False, 'd': True, 'e': True},
               'e': {'a': True, 'b': False, 'c': False, 'd': True, 'e': True}}

        df2 = {'a': {'a': True, 'b': False, 'c': True, 'd': False, 'e': False},
               'b': {'a': False, 'b': True, 'c': False,
                     'd': False, 'e': False},
               'c': {'a': True, 'b': False, 'c': True, 'd': False, 'e': False},
               'd': {'a': False, 'b': False, 'c': False,
                     'd': True, 'e': False},
               'e': {'a': False, 'b': False, 'c': False,
                     'd': False, 'e': True}}

        df1 = DataFrame(df1)
        df2 = DataFrame(df2)

        _check_bin_op(operator.and_)
        _check_bin_op(operator.or_)
        _check_bin_op(operator.xor)

        _check_unary_op(operator.neg)

    def test_logical_typeerror(self):
        self.assertRaises(TypeError, self.frame.__eq__, 'foo')
        self.assertRaises(TypeError, self.frame.__lt__, 'foo')
        self.assertRaises(TypeError, self.frame.__gt__, 'foo')
        self.assertRaises(TypeError, self.frame.__ne__, 'foo')

    def test_constructor_lists_to_object_dtype(self):
        # from #1074
        d = DataFrame({'a': [np.nan, False]})
        self.assert_(d['a'].dtype == np.object_)
        self.assert_(d['a'][1] is False)

    def test_logical_with_nas(self):
        d = DataFrame({'a': [np.nan, False], 'b': [True, True]})

        result = d['a'] | d['b']
        expected = Series([np.nan, True])
        assert_series_equal(result, expected)

        result = d['a'].fillna(False) | d['b']
        expected = Series([True, True], dtype=object)
        assert_series_equal(result, expected)

    def test_neg(self):
        # what to do?
        assert_frame_equal(-self.frame, -1 * self.frame)

    def test_first_last_valid(self):
        N = len(self.frame.index)
        mat = randn(N)
        mat[:5] = nan
        mat[-5:] = nan

        frame = DataFrame({'foo' : mat}, index=self.frame.index)
        index = frame.first_valid_index()

        self.assert_(index == frame.index[5])

        index = frame.last_valid_index()
        self.assert_(index == frame.index[-6])

    def test_arith_flex_frame(self):
        res_add = self.frame.add(self.frame)
        res_sub = self.frame.sub(self.frame)
        res_mul = self.frame.mul(self.frame)
        res_div = self.frame.div(2 * self.frame)

        assert_frame_equal(res_add, self.frame + self.frame)
        assert_frame_equal(res_sub, self.frame - self.frame)
        assert_frame_equal(res_mul, self.frame * self.frame)
        assert_frame_equal(res_div, self.frame / (2 * self.frame))

        const_add = self.frame.add(1)
        assert_frame_equal(const_add, self.frame + 1)

        # corner cases
        result = self.frame.add(self.frame[:0])
        assert_frame_equal(result, self.frame * np.nan)

        result = self.frame[:0].add(self.frame)
        assert_frame_equal(result, self.frame * np.nan)

    def test_arith_flex_series(self):
        df = self.simple

        row = df.xs('a')
        col = df['two']

        assert_frame_equal(df.add(row), df + row)
        assert_frame_equal(df.add(row, axis=None), df + row)
        assert_frame_equal(df.sub(row), df - row)
        assert_frame_equal(df.div(row), df / row)
        assert_frame_equal(df.mul(row), df * row)

        assert_frame_equal(df.add(col, axis=0), (df.T + col).T)
        assert_frame_equal(df.sub(col, axis=0), (df.T - col).T)
        assert_frame_equal(df.div(col, axis=0), (df.T / col).T)
        assert_frame_equal(df.mul(col, axis=0), (df.T * col).T)

    def test_arith_non_pandas_object(self):
        df = self.simple

        val1 = df.xs('a').values
        added = DataFrame(df.values + val1, index=df.index, columns=df.columns)
        assert_frame_equal(df + val1, added)

        added = DataFrame((df.values.T + val1).T,
                          index=df.index, columns=df.columns)
        assert_frame_equal(df.add(val1, axis=0), added)


        val2 = list(df['two'])

        added = DataFrame(df.values + val2, index=df.index, columns=df.columns)
        assert_frame_equal(df + val2, added)

        added = DataFrame((df.values.T + val2).T, index=df.index,
                          columns=df.columns)
        assert_frame_equal(df.add(val2, axis='index'), added)

        val3 = np.random.rand(*df.shape)
        added = DataFrame(df.values + val3, index=df.index, columns=df.columns)
        assert_frame_equal(df.add(val3), added)

    def test_combineFrame(self):
        frame_copy = self.frame.reindex(self.frame.index[::2])

        del frame_copy['D']
        frame_copy['C'][:5] = nan

        added = self.frame + frame_copy
        tm.assert_dict_equal(added['A'].valid(),
                                 self.frame['A'] * 2,
                                 compare_keys=False)

        self.assert_(np.isnan(added['C'].reindex(frame_copy.index)[:5]).all())

        # assert(False)

        self.assert_(np.isnan(added['D']).all())

        self_added = self.frame + self.frame
        self.assert_(self_added.index.equals(self.frame.index))

        added_rev = frame_copy + self.frame
        self.assert_(np.isnan(added['D']).all())

        # corner cases

        # empty
        plus_empty = self.frame + self.empty
        self.assert_(np.isnan(plus_empty.values).all())

        empty_plus = self.empty + self.frame
        self.assert_(np.isnan(empty_plus.values).all())

        empty_empty = self.empty + self.empty
        self.assertTrue(empty_empty.empty)

        # out of order
        reverse = self.frame.reindex(columns=self.frame.columns[::-1])

        assert_frame_equal(reverse + self.frame, self.frame * 2)

    def test_combineSeries(self):

        # Series
        series = self.frame.xs(self.frame.index[0])

        added = self.frame + series

        for key, s in added.iteritems():
            assert_series_equal(s, self.frame[key] + series[key])

        larger_series = series.to_dict()
        larger_series['E'] = 1
        larger_series = Series(larger_series)
        larger_added = self.frame + larger_series

        for key, s in self.frame.iteritems():
            assert_series_equal(larger_added[key], s + series[key])
        self.assert_('E' in larger_added)
        self.assert_(np.isnan(larger_added['E']).all())

        # TimeSeries
        ts = self.tsframe['A']
        added = self.tsframe + ts

        for key, col in self.tsframe.iteritems():
            assert_series_equal(added[key], col + ts)

        smaller_frame = self.tsframe[:-5]
        smaller_added = smaller_frame + ts

        self.assert_(smaller_added.index.equals(self.tsframe.index))

        smaller_ts = ts[:-5]
        smaller_added2 = self.tsframe + smaller_ts
        assert_frame_equal(smaller_added, smaller_added2)

        # length 0
        result = self.tsframe + ts[:0]

        # Frame is length 0
        result = self.tsframe[:0] + ts
        self.assertEqual(len(result), 0)

        # empty but with non-empty index
        frame = self.tsframe[:1].reindex(columns=[])
        result = frame * ts
        self.assertEqual(len(result), len(ts))

    def test_combineFunc(self):
        result = self.frame * 2
        self.assert_(np.array_equal(result.values, self.frame.values * 2))

        result = self.empty * 2
        self.assert_(result.index is self.empty.index)
        self.assertEqual(len(result.columns), 0)

    def test_comparisons(self):
        df1 = tm.makeTimeDataFrame()
        df2 = tm.makeTimeDataFrame()

        row = self.simple.xs('a')

        def test_comp(func):
            result = func(df1, df2)
            self.assert_(np.array_equal(result.values,
                                        func(df1.values, df2.values)))

            result2 = func(self.simple, row)
            self.assert_(np.array_equal(result2.values,
                                        func(self.simple.values, row.values)))

            result3 = func(self.frame, 0)
            self.assert_(np.array_equal(result3.values,
                                        func(self.frame.values, 0)))

            self.assertRaises(Exception, func, self.simple, self.simple[:2])

        test_comp(operator.eq)
        test_comp(operator.ne)
        test_comp(operator.lt)
        test_comp(operator.gt)
        test_comp(operator.ge)
        test_comp(operator.le)

    def test_string_comparison(self):
        df = DataFrame([{ "a" : 1, "b" : "foo" }, {"a" : 2, "b" : "bar"}])
        mask_a = df.a > 1
        assert_frame_equal(df[mask_a], df.ix[1:1,:])
        assert_frame_equal(df[-mask_a], df.ix[0:0,:])

        mask_b = df.b == "foo"
        assert_frame_equal(df[mask_b], df.ix[0:0,:])
        assert_frame_equal(df[-mask_b], df.ix[1:1,:])

    def test_to_csv_from_csv(self):
        path = '__tmp__'

        self.frame['A'][:5] = nan

        self.frame.to_csv(path)
        self.frame.to_csv(path, cols=['A', 'B'])
        self.frame.to_csv(path, header=False)
        self.frame.to_csv(path, index=False)

        # test roundtrip

        self.tsframe.to_csv(path)
        recons = DataFrame.from_csv(path)

        assert_frame_equal(self.tsframe, recons)

        self.tsframe.to_csv(path, index_label='index')
        recons = DataFrame.from_csv(path, index_col=None)
        assert(len(recons.columns) == len(self.tsframe.columns) + 1)

        # no index
        self.tsframe.to_csv(path, index=False)
        recons = DataFrame.from_csv(path, index_col=None)
        assert_almost_equal(self.tsframe.values, recons.values)

        # corner case
        dm = DataFrame({'s1' : Series(range(3),range(3)),
                        's2' : Series(range(2),range(2))})
        dm.to_csv(path)
        recons = DataFrame.from_csv(path)
        assert_frame_equal(dm, recons)

        os.remove(path)

    def test_to_csv_multiindex(self):
        path = '__tmp__'

        frame = self.frame
        old_index = frame.index
        arrays = np.arange(len(old_index)*2).reshape(2,-1)
        new_index = MultiIndex.from_arrays(arrays, names=['first', 'second'])
        frame.index = new_index
        frame.to_csv(path, header=False)
        frame.to_csv(path, cols=['A', 'B'])

        # round trip
        frame.to_csv(path)
        df = DataFrame.from_csv(path, index_col=[0,1], parse_dates=False)

        assert_frame_equal(frame, df)
        self.assertEqual(frame.index.names, df.index.names)
        self.frame.index = old_index # needed if setUP becomes a classmethod

        # try multiindex with dates
        tsframe = self.tsframe
        old_index = tsframe.index
        new_index = [old_index, np.arange(len(old_index))]
        tsframe.index = MultiIndex.from_arrays(new_index)

        tsframe.to_csv(path, index_label = ['time','foo'])
        recons = DataFrame.from_csv(path, index_col=[0,1])
        assert_frame_equal(tsframe, recons)

        # do not load index
        tsframe.to_csv(path)
        recons = DataFrame.from_csv(path, index_col=None)
        np.testing.assert_equal(len(recons.columns), len(tsframe.columns) + 2)

        # no index
        tsframe.to_csv(path, index=False)
        recons = DataFrame.from_csv(path, index_col=None)
        assert_almost_equal(recons.values, self.tsframe.values)
        self.tsframe.index = old_index # needed if setUP becomes classmethod

        os.remove(path)

        # empty
        tsframe[:0].to_csv(path)
        recons = DataFrame.from_csv(path)
        exp = tsframe[:0]
        exp.index = []
        assert_frame_equal(recons, exp)

    def test_to_csv_float32_nanrep(self):
        df = DataFrame(np.random.randn(1, 4).astype(np.float32))
        df[1] = np.nan

        pth = '__tmp__.csv'
        df.to_csv(pth, na_rep=999)

        lines = open(pth).readlines()
        self.assert_(lines[1].split(',')[2] == '999')
        os.remove(pth)

    def test_to_csv_withcommas(self):

        path = '__tmp__'
        # Commas inside fields should be correctly escaped when saving as CSV.

        df = DataFrame({'A':[1,2,3], 'B':['5,6','7,8','9,0']})
        df.to_csv(path)
        df2 = DataFrame.from_csv(path)
        assert_frame_equal(df2, df)

        os.remove(path)

    def test_to_csv_bug(self):
        path = '__tmp__.csv'
        f1 = StringIO('a,1.0\nb,2.0')
        df = DataFrame.from_csv(f1,header=None)
        newdf = DataFrame({'t': df[df.columns[0]]})
        newdf.to_csv(path)

        recons = pan.read_csv(path, index_col=0)
        assert_frame_equal(recons, newdf)

        os.remove(path)

    def test_to_csv_unicode(self):
        path = '__tmp__.csv'
        df = DataFrame({u'c/\u03c3':[1,2,3]})
        df.to_csv(path, encoding='UTF-8')
        df2 = pan.read_csv(path, index_col=0, encoding='UTF-8')
        assert_frame_equal(df, df2)

        df.to_csv(path, encoding='UTF-8', index=False)
        df2 = pan.read_csv(path, index_col=None, encoding='UTF-8')
        assert_frame_equal(df, df2)

        os.remove(path)

    def test_to_csv_stringio(self):
        buf = StringIO()
        self.frame.to_csv(buf)
        buf.seek(0)
        recons = pan.read_csv(buf, index_col=0)
        assert_frame_equal(recons, self.frame)

    def test_to_excel_from_excel(self):
        try:
            import xlwt
            import xlrd
            import openpyxl
        except ImportError:
            raise nose.SkipTest

        for ext in ['xls', 'xlsx']:
            path = '__tmp__.' + ext

            self.frame['A'][:5] = nan

            self.frame.to_excel(path,'test1')
            self.frame.to_excel(path,'test1', cols=['A', 'B'])
            self.frame.to_excel(path,'test1', header=False)
            self.frame.to_excel(path,'test1', index=False)

            # test roundtrip
            self.frame.to_excel(path,'test1')
            reader = ExcelFile(path)
            recons = reader.parse('test1', index_col=0)
            assert_frame_equal(self.frame, recons)

            self.frame.to_excel(path,'test1', index=False)
            reader = ExcelFile(path)
            recons = reader.parse('test1', index_col=None)
            recons.index = self.frame.index
            assert_frame_equal(self.frame, recons)

            self.frame.to_excel(path,'test1')
            reader = ExcelFile(path)
            recons = reader.parse('test1', index_col=0, skiprows=[1])
            assert_frame_equal(self.frame.ix[1:], recons)

            self.frame.to_excel(path,'test1',na_rep='NA')
            reader = ExcelFile(path)
            recons = reader.parse('test1', index_col=0, na_values=['NA'])
            assert_frame_equal(self.frame, recons)

            self.mixed_frame.to_excel(path,'test1')
            reader = ExcelFile(path)
            recons = reader.parse('test1', index_col=0)
            assert_frame_equal(self.mixed_frame, recons)

            self.tsframe.to_excel(path, 'test1')
            reader = ExcelFile(path)
            recons = reader.parse('test1')
            assert_frame_equal(self.tsframe, recons)

            #Test np.int64, values read come back as float
            frame = DataFrame(np.random.randint(-10,10,size=(10,2)))
            frame.to_excel(path,'test1')
            reader = ExcelFile(path)
            recons = reader.parse('test1').astype(np.int64)
            assert_frame_equal(frame, recons)

            #Test reading/writing np.bool8, roundtrip only works for xlsx
            frame = (DataFrame(np.random.randn(10,2)) >= 0)
            frame.to_excel(path,'test1')
            reader = ExcelFile(path)
            recons = reader.parse('test1').astype(np.bool8)
            assert_frame_equal(frame, recons)

            # Test writing to separate sheets
            writer = ExcelWriter(path)
            self.frame.to_excel(writer,'test1')
            self.tsframe.to_excel(writer,'test2')
            writer.save()
            reader = ExcelFile(path)
            recons = reader.parse('test1',index_col=0)
            assert_frame_equal(self.frame, recons)
            recons = reader.parse('test2',index_col=0)
            assert_frame_equal(self.tsframe, recons)
            np.testing.assert_equal(2, len(reader.sheet_names))
            np.testing.assert_equal('test1', reader.sheet_names[0])
            np.testing.assert_equal('test2', reader.sheet_names[1])


            os.remove(path)

        # datetime.date, not sure what to test here exactly
        path = '__tmp__.xls'
        tsf = self.tsframe.copy()
        tsf.index = [x.date() for x in self.tsframe.index]
        tsf.to_excel(path, 'test1')
        reader = ExcelFile(path)
        recons = reader.parse('test1')
        assert_frame_equal(self.tsframe, recons)
        os.remove(path)

        #Test roundtrip np.bool8, does not seem to work for xls
        path = '__tmp__.xlsx'
        frame = (DataFrame(np.random.randn(10,2)) >= 0)
        frame.to_excel(path,'test1')
        reader = ExcelFile(path)
        recons = reader.parse('test1')
        assert_frame_equal(frame, recons)
        os.remove(path)


    def test_to_excel_multiindex(self):
        try:
            import xlwt
            import xlrd
            import openpyxl
        except ImportError:
            raise nose.SkipTest

        for ext in ['xls', 'xlsx']:
            path = '__tmp__.' + ext

            frame = self.frame
            old_index = frame.index
            arrays = np.arange(len(old_index)*2).reshape(2,-1)
            new_index = MultiIndex.from_arrays(arrays,
                                               names=['first', 'second'])
            frame.index = new_index
            frame.to_excel(path, 'test1', header=False)
            frame.to_excel(path, 'test1', cols=['A', 'B'])

            # round trip
            frame.to_excel(path, 'test1')
            reader = ExcelFile(path)
            df = reader.parse('test1', index_col=[0,1], parse_dates=False)
            assert_frame_equal(frame, df)
            self.assertEqual(frame.index.names, df.index.names)
            self.frame.index = old_index # needed if setUP becomes a classmethod

            # try multiindex with dates
            tsframe = self.tsframe
            old_index = tsframe.index
            new_index = [old_index, np.arange(len(old_index))]
            tsframe.index = MultiIndex.from_arrays(new_index)

            tsframe.to_excel(path, 'test1', index_label = ['time','foo'])
            reader = ExcelFile(path)
            recons = reader.parse('test1', index_col=[0,1])
            assert_frame_equal(tsframe, recons)

            # infer index
            tsframe.to_excel(path, 'test1')
            reader = ExcelFile(path)
            recons = reader.parse('test1')
            assert_frame_equal(tsframe, recons)

            # no index
            tsframe.index.names = ['first', 'second']
            tsframe.to_excel(path, 'test1')
            reader = ExcelFile(path)
            recons = reader.parse('test1')
            assert_almost_equal(tsframe.values,
                                recons.ix[:, tsframe.columns].values)
            self.assertEqual(len(tsframe.columns) + 2, len(recons.columns))

            tsframe.index.names = [None, None]

            # no index
            tsframe.to_excel(path, 'test1', index=False)
            reader = ExcelFile(path)
            recons = reader.parse('test1', index_col=None)
            assert_almost_equal(recons.values, self.tsframe.values)
            self.tsframe.index = old_index # needed if setUP becomes classmethod

            # write a big DataFrame
            df = DataFrame(np.random.randn(1005, 1))
            df.to_excel(path, 'test1')

            os.remove(path)

    def test_info(self):
        io = StringIO()
        self.frame.info(buf=io)
        self.tsframe.info(buf=io)

        frame = DataFrame(np.random.randn(5, 3))

        import sys
        sys.stdout = StringIO()
        frame.info()
        frame.info(verbose=False)
        sys.stdout = sys.__stdout__

    def test_dtypes(self):
        self.mixed_frame['bool'] = self.mixed_frame['A'] > 0
        result = self.mixed_frame.dtypes
        expected = Series(dict((k, v.dtype)
                               for k, v in self.mixed_frame.iteritems()),
                          index=result.index)
        assert_series_equal(result, expected)

    def test_convert_objects(self):
        oops = self.mixed_frame.T.T
        converted = oops.convert_objects()
        assert_frame_equal(converted, self.mixed_frame)
        self.assert_(converted['A'].dtype == np.float64)

    def test_convert_objects_no_conversion(self):
        mixed1 = DataFrame({'a': [1,2,3], 'b': [4.0, 5, 6], 'c': ['x','y','z']})
        mixed2 = mixed1.convert_objects()
        assert_frame_equal(mixed1, mixed2)

    def test_append_series_dict(self):
        df = DataFrame(np.random.randn(5, 4),
                       columns=['foo', 'bar', 'baz', 'qux'])

        series = df.ix[4]
        self.assertRaises(Exception, df.append, series)
        series.name = None
        self.assertRaises(Exception, df.append, series)

        result = df.append(series[::-1], ignore_index=True)
        expected = df.append(DataFrame({0 : series[::-1]}, index=df.columns).T, ignore_index=True)
        assert_frame_equal(result, expected)

        # dict
        result = df.append(series.to_dict(), ignore_index=True)
        assert_frame_equal(result, expected)

        result = df.append(series[::-1][:3], ignore_index=True)
        expected = df.append(DataFrame({0 : series[::-1][:3]}).T,
                             ignore_index=True)
        assert_frame_equal(result, expected.ix[:, result.columns])

        # can append when name set
        row = df.ix[4]
        row.name = 5
        result = df.append(row)
        expected = df.append(df[-1:], ignore_index=True)
        assert_frame_equal(result, expected)

    def test_append_list_of_series_dicts(self):
        df = DataFrame(np.random.randn(5, 4),
                       columns=['foo', 'bar', 'baz', 'qux'])

        dicts = [x.to_dict() for idx, x in df.iterrows()]

        result = df.append(dicts, ignore_index=True)
        expected = df.append(df, ignore_index=True)
        assert_frame_equal(result, expected)

        # different columns
        dicts = [{'foo': 1, 'bar': 2, 'baz': 3, 'peekaboo': 4},
                 {'foo': 5, 'bar': 6, 'baz': 7, 'peekaboo': 8}]
        result = df.append(dicts, ignore_index=True)
        expected = df.append(DataFrame(dicts), ignore_index=True)
        assert_frame_equal(result, expected)

    def test_asfreq(self):
        offset_monthly = self.tsframe.asfreq(datetools.bmonthEnd)
        rule_monthly = self.tsframe.asfreq('BM')

        assert_almost_equal(offset_monthly['A'], rule_monthly['A'])

        filled = rule_monthly.asfreq('B', method='pad')
        # TODO: actually check that this worked.

        # don't forget!
        filled_dep = rule_monthly.asfreq('B', method='pad')

        # test does not blow up on length-0 DataFrame
        zero_length = self.tsframe.reindex([])
        result = zero_length.asfreq('BM')
        self.assert_(result is not zero_length)

    def test_asfreq_datetimeindex(self):
        from pandas import DatetimeIndex
        df = DataFrame({'A': [1,2,3]},
                       index=[datetime(2011,11,01), datetime(2011,11,2),
                              datetime(2011,11,3)])
        df = df.asfreq('B')
        self.assert_(isinstance(df.index, DatetimeIndex))

        ts = df['A'].asfreq('B')
        self.assert_(isinstance(ts.index, DatetimeIndex))

    def test_as_matrix(self):
        frame = self.frame
        mat = frame.as_matrix()

        frameCols = frame.columns
        for i, row in enumerate(mat):
            for j, value in enumerate(row):
                col = frameCols[j]
                if np.isnan(value):
                    self.assert_(np.isnan(frame[col][i]))
                else:
                    self.assertEqual(value, frame[col][i])

        # mixed type
        mat = self.mixed_frame.as_matrix(['foo', 'A'])
        self.assertEqual(mat[0, 0], 'bar')

        # single block corner case
        mat = self.frame.as_matrix(['A', 'B'])
        expected = self.frame.reindex(columns=['A', 'B']).values
        assert_almost_equal(mat, expected)

    def test_values(self):
        self.frame.values[:, 0] = 5.
        self.assert_((self.frame.values[:, 0] == 5).all())

    def test_deepcopy(self):
        cp = deepcopy(self.frame)
        series = cp['A']
        series[:] = 10
        for idx, value in series.iteritems():
            self.assertNotEqual(self.frame['A'][idx], value)

    def test_copy(self):
        cop = self.frame.copy()
        cop['E'] = cop['A']
        self.assert_('E' not in self.frame)

        # copy objects
        copy = self.mixed_frame.copy()
        self.assert_(copy._data is not self.mixed_frame._data)

    # def test_copy_index_name_checking(self):
    #     # don't want to be able to modify the index stored elsewhere after
    #     # making a copy

    #     self.frame.columns.name = None
    #     cp = self.frame.copy()
    #     cp.columns.name = 'foo'

    #     self.assert_(self.frame.columns.name is None)

    def test_corr(self):
        self.frame['A'][:5] = nan
        self.frame['B'][:10] = nan

        def _check_method(method='pearson'):
            correls = self.frame.corr(method=method)
            exp = self.frame['A'].corr(self.frame['C'], method=method)
            assert_almost_equal(correls['A']['C'], exp)

        _check_method('pearson')
        _check_method('kendall')
        _check_method('spearman')

        # exclude non-numeric types
        result = self.mixed_frame.corr()
        expected = self.mixed_frame.ix[:, ['A', 'B', 'C', 'D']].corr()
        assert_frame_equal(result, expected)

    def test_cov(self):
        self.frame['A'][:5] = nan
        self.frame['B'][:10] = nan
        cov = self.frame.cov()

        assert_almost_equal(cov['A']['C'],
                            self.frame['A'].cov(self.frame['C']))

        # exclude non-numeric types
        result = self.mixed_frame.cov()
        expected = self.mixed_frame.ix[:, ['A', 'B', 'C', 'D']].cov()
        assert_frame_equal(result, expected)

    def test_corrwith(self):
        a = self.tsframe
        noise = Series(randn(len(a)), index=a.index)

        b = self.tsframe + noise

        # make sure order does not matter
        b = b.reindex(columns=b.columns[::-1], index=b.index[::-1][10:])
        del b['B']

        colcorr = a.corrwith(b, axis=0)
        assert_almost_equal(colcorr['A'], a['A'].corr(b['A']))

        rowcorr = a.corrwith(b, axis=1)
        assert_series_equal(rowcorr, a.T.corrwith(b.T, axis=0))

        dropped = a.corrwith(b, axis=0, drop=True)
        assert_almost_equal(dropped['A'], a['A'].corr(b['A']))
        self.assert_('B' not in dropped)

        dropped = a.corrwith(b, axis=1, drop=True)
        self.assert_(a.index[-1] not in dropped.index)

        # non time-series data
        index = ['a', 'b', 'c', 'd', 'e']
        columns = ['one', 'two', 'three', 'four']
        df1 = DataFrame(randn(5, 4), index=index, columns=columns)
        df2 = DataFrame(randn(4, 4), index=index[:4], columns=columns)
        correls = df1.corrwith(df2, axis=1)
        for row in index[:4]:
            assert_almost_equal(correls[row], df1.ix[row].corr(df2.ix[row]))

    def test_corrwith_with_objects(self):
        df1 = tm.makeTimeDataFrame()
        df2 = tm.makeTimeDataFrame()
        cols = ['A', 'B', 'C', 'D']

        df1['obj'] = 'foo'
        df2['obj'] = 'bar'

        result = df1.corrwith(df2)
        expected = df1.ix[:, cols].corrwith(df2.ix[:, cols])
        assert_series_equal(result, expected)

        result = df1.corrwith(df2, axis=1)
        expected = df1.ix[:, cols].corrwith(df2.ix[:, cols], axis=1)
        assert_series_equal(result, expected)

    def test_dropEmptyRows(self):
        N = len(self.frame.index)
        mat = randn(N)
        mat[:5] = nan

        frame = DataFrame({'foo' : mat}, index=self.frame.index)

        smaller_frame = frame.dropna(how='all')
        self.assert_(np.array_equal(smaller_frame['foo'], mat[5:]))

        smaller_frame = frame.dropna(how='all', subset=['foo'])
        self.assert_(np.array_equal(smaller_frame['foo'], mat[5:]))

    def test_dropIncompleteRows(self):
        N = len(self.frame.index)
        mat = randn(N)
        mat[:5] = nan

        frame = DataFrame({'foo' : mat}, index=self.frame.index)
        frame['bar'] = 5

        smaller_frame = frame.dropna()
        self.assert_(np.array_equal(smaller_frame['foo'], mat[5:]))

        samesize_frame = frame.dropna(subset=['bar'])
        self.assert_(samesize_frame.index.equals(self.frame.index))

    def test_dropna(self):
        df = DataFrame(np.random.randn(6, 4))
        df[2][:2] = nan

        dropped = df.dropna(axis=1)
        expected = df.ix[:, [0, 1, 3]]
        assert_frame_equal(dropped, expected)

        dropped = df.dropna(axis=0)
        expected = df.ix[range(2, 6)]
        assert_frame_equal(dropped, expected)

        # threshold
        dropped = df.dropna(axis=1, thresh=5)
        expected = df.ix[:, [0, 1, 3]]
        assert_frame_equal(dropped, expected)

        dropped = df.dropna(axis=0, thresh=4)
        expected = df.ix[range(2, 6)]
        assert_frame_equal(dropped, expected)

        dropped = df.dropna(axis=1, thresh=4)
        assert_frame_equal(dropped, df)

        dropped = df.dropna(axis=1, thresh=3)
        assert_frame_equal(dropped, df)

        # subset
        dropped = df.dropna(axis=0, subset=[0, 1, 3])
        assert_frame_equal(dropped, df)

        # all
        dropped = df.dropna(axis=1, how='all')
        assert_frame_equal(dropped, df)

        df[2] = nan
        dropped = df.dropna(axis=1, how='all')
        expected = df.ix[:, [0, 1, 3]]
        assert_frame_equal(dropped, expected)

    def test_dropna_corner(self):
        # bad input
        self.assertRaises(ValueError, self.frame.dropna, how='foo')
        self.assertRaises(ValueError, self.frame.dropna, how=None)

    def test_drop_duplicates(self):
        df = DataFrame({'A' : ['foo', 'bar', 'foo', 'bar',
                               'foo', 'bar', 'bar', 'foo'],
                        'B' : ['one', 'one', 'two', 'two',
                               'two', 'two', 'one', 'two'],
                        'C' : [1, 1, 2, 2, 2, 2, 1, 2],
                        'D' : range(8)})

        # single column
        result = df.drop_duplicates('A')
        expected = df[:2]
        assert_frame_equal(result, expected)

        result = df.drop_duplicates('A', take_last=True)
        expected = df.ix[[6, 7]]
        assert_frame_equal(result, expected)

        # multi column
        result = df.drop_duplicates(['A', 'B'])
        expected = df.ix[[0, 1, 2, 3]]
        assert_frame_equal(result, expected)

        result = df.drop_duplicates(['A', 'B'], take_last=True)
        expected = df.ix[[0, 5, 6, 7]]
        assert_frame_equal(result, expected)

        # consider everything
        df2 = df.ix[:, ['A', 'B', 'C']]

        result = df2.drop_duplicates()
        # in this case only
        expected = df2.drop_duplicates(['A', 'B'])
        assert_frame_equal(result, expected)

        result = df2.drop_duplicates(take_last=True)
        expected = df2.drop_duplicates(['A', 'B'], take_last=True)
        assert_frame_equal(result, expected)

    def test_drop_col_still_multiindex(self):
        arrays = [[  'a',   'b',   'c',    'top'],
                  [  '',    '',    '',     'OD' ],
                  [  '',    '',    '',     'wx' ]]

        tuples = zip(*arrays)
        tuples.sort()
        index = MultiIndex.from_tuples(tuples)

        df = DataFrame(randn(3,4), columns=index)
        del df[('a','','')]
        assert(isinstance(df.columns, MultiIndex))

    def test_fillna(self):
        self.tsframe['A'][:5] = nan
        self.tsframe['A'][-5:] = nan

        zero_filled = self.tsframe.fillna(0)
        self.assert_((zero_filled['A'][:5] == 0).all())

        padded = self.tsframe.fillna(method='pad')
        self.assert_(np.isnan(padded['A'][:5]).all())
        self.assert_((padded['A'][-5:] == padded['A'][-5]).all())

        # mixed type
        self.mixed_frame['foo'][5:20] = nan
        self.mixed_frame['A'][-10:] = nan

        result = self.mixed_frame.fillna(value=0)

    def test_fillna_skip_certain_blocks(self):
        # don't try to fill boolean, int blocks

        df = DataFrame(np.random.randn(10, 4).astype(int))

        # it works!
        df.fillna(np.nan)

    def test_fillna_inplace(self):
        df = DataFrame(np.random.randn(10, 4))
        df[1][:4] = np.nan
        df[3][-4:] = np.nan

        expected = df.fillna(value=0)
        self.assert_(expected is not df)

        df2 = df.fillna(value=0, inplace=True)
        self.assert_(df2 is df)
        assert_frame_equal(df2, expected)

        df[1][:4] = np.nan
        df[3][-4:] = np.nan
        expected = df.fillna()
        self.assert_(expected is not df)

        df2 = df.fillna(inplace=True)
        self.assert_(df2 is df)
        assert_frame_equal(df2, expected)

    def test_fillna_dict(self):
        df = DataFrame({'a': [nan, 1, 2, nan, nan],
                        'b': [1, 2, 3, nan, nan],
                        'c': [nan, 1, 2, 3, 4]})

        result = df.fillna({'a': 0, 'b': 5})

        expected = df.copy()
        expected['a'] = expected['a'].fillna(0)
        expected['b'] = expected['b'].fillna(5)
        assert_frame_equal(result, expected)

        # it works
        result = df.fillna({'a': 0, 'b': 5, 'd' : 7})

    def test_fillna_columns(self):
        df = DataFrame(np.random.randn(10, 10))
        df.values[:, ::2] = np.nan

        result = df.fillna(axis=1)
        expected = df.T.fillna(method='pad').T
        assert_frame_equal(result, expected)

        df.insert(6, 'foo', 5)
        result = df.fillna(axis=1)
        expected = df.astype(float).fillna(axis=1)
        assert_frame_equal(result, expected)

    def test_truncate(self):
        offset = datetools.bday

        ts = self.tsframe[::3]

        start, end = self.tsframe.index[3], self.tsframe.index[6]

        start_missing = self.tsframe.index[2]
        end_missing = self.tsframe.index[7]

        # neither specified
        truncated = ts.truncate()
        assert_frame_equal(truncated, ts)

        # both specified
        expected = ts[1:3]

        truncated = ts.truncate(start, end)
        assert_frame_equal(truncated, expected)

        truncated = ts.truncate(start_missing, end_missing)
        assert_frame_equal(truncated, expected)

        # start specified
        expected = ts[1:]

        truncated = ts.truncate(before=start)
        assert_frame_equal(truncated, expected)

        truncated = ts.truncate(before=start_missing)
        assert_frame_equal(truncated, expected)

        # end specified
        expected = ts[:3]

        truncated = ts.truncate(after=end)
        assert_frame_equal(truncated, expected)

        truncated = ts.truncate(after=end_missing)
        assert_frame_equal(truncated, expected)

    def test_truncate_copy(self):
        index = self.tsframe.index
        truncated = self.tsframe.truncate(index[5], index[10])
        truncated.values[:] = 5.
        self.assert_(not (self.tsframe.values[5:11] == 5).any())

    def test_xs(self):
        idx = self.frame.index[5]
        xs = self.frame.xs(idx)
        for item, value in xs.iteritems():
            if np.isnan(value):
                self.assert_(np.isnan(self.frame[item][idx]))
            else:
                self.assertEqual(value, self.frame[item][idx])

        # mixed-type xs
        test_data = {
                'A' : {'1' : 1, '2' : 2},
                'B' : {'1' : '1', '2' : '2', '3' : '3'},
        }
        frame = DataFrame(test_data)
        xs = frame.xs('1')
        self.assert_(xs.dtype == np.object_)
        self.assertEqual(xs['A'], 1)
        self.assertEqual(xs['B'], '1')

        self.assertRaises(Exception, self.tsframe.xs,
                          self.tsframe.index[0] - datetools.bday)

        # xs get column
        series = self.frame.xs('A', axis=1)
        expected = self.frame['A']
        assert_series_equal(series, expected)

        # no view by default
        series[:] = 5
        self.assert_((expected != 5).all())

        # view
        series = self.frame.xs('A', axis=1, copy=False)
        series[:] = 5
        self.assert_((expected == 5).all())

    def test_xs_corner(self):
        # pathological mixed-type reordering case
        df = DataFrame(index=[0])
        df['A'] = 1.
        df['B'] = 'foo'
        df['C'] = 2.
        df['D'] = 'bar'
        df['E'] = 3.

        xs = df.xs(0)
        assert_almost_equal(xs, [1., 'foo', 2., 'bar', 3.])

        # no columns but index
        df = DataFrame(index=['a', 'b', 'c'])
        result = df.xs('a')
        expected = Series([])
        assert_series_equal(result, expected)

    def test_pivot(self):
        data = {
            'index' : ['A', 'B', 'C', 'C', 'B', 'A'],
            'columns' : ['One', 'One', 'One', 'Two', 'Two', 'Two'],
            'values' : [1., 2., 3., 3., 2., 1.]
        }

        frame = DataFrame(data)
        pivoted = frame.pivot(index='index', columns='columns', values='values')

        expected = DataFrame({
            'One' : {'A' : 1., 'B' : 2., 'C' : 3.},
            'Two' : {'A' : 1., 'B' : 2., 'C' : 3.}
        })

        assert_frame_equal(pivoted, expected)

        # name tracking
        self.assertEqual(pivoted.index.name, 'index')
        self.assertEqual(pivoted.columns.name, 'columns')

        # don't specify values
        pivoted = frame.pivot(index='index', columns='columns')
        self.assertEqual(pivoted.index.name, 'index')
        self.assertEqual(pivoted.columns.names, [None, 'columns'])

        # pivot multiple columns
        wp = tm.makePanel()
        lp = wp.to_frame()
        df = lp.reset_index()
        assert_frame_equal(df.pivot('major', 'minor'), lp.unstack())

    def test_pivot_duplicates(self):
        data = DataFrame({'a' : ['bar', 'bar', 'foo', 'foo', 'foo'],
                          'b' : ['one', 'two', 'one', 'one', 'two'],
                          'c' : [1., 2., 3., 3., 4.]})
        self.assertRaises(Exception, data.pivot, 'a', 'b', 'c')

    def test_pivot_empty(self):
        df = DataFrame({}, columns=['a', 'b', 'c'])
        result = df.pivot('a', 'b', 'c')
        expected = DataFrame({})
        assert_frame_equal(result, expected)

    def test_reindex(self):
        newFrame = self.frame.reindex(self.ts1.index)

        for col in newFrame.columns:
            for idx, val in newFrame[col].iteritems():
                if idx in self.frame.index:
                    if np.isnan(val):
                        self.assert_(np.isnan(self.frame[col][idx]))
                    else:
                        self.assertEqual(val, self.frame[col][idx])
                else:
                    self.assert_(np.isnan(val))

        for col, series in newFrame.iteritems():
            self.assert_(tm.equalContents(series.index, newFrame.index))
        emptyFrame = self.frame.reindex(Index([]))
        self.assert_(len(emptyFrame.index) == 0)

        # Cython code should be unit-tested directly
        nonContigFrame = self.frame.reindex(self.ts1.index[::2])

        for col in nonContigFrame.columns:
            for idx, val in nonContigFrame[col].iteritems():
                if idx in self.frame.index:
                    if np.isnan(val):
                        self.assert_(np.isnan(self.frame[col][idx]))
                    else:
                        self.assertEqual(val, self.frame[col][idx])
                else:
                    self.assert_(np.isnan(val))

        for col, series in nonContigFrame.iteritems():
            self.assert_(tm.equalContents(series.index,
                                              nonContigFrame.index))

        # corner cases

        # Same index, copies values
        newFrame = self.frame.reindex(self.frame.index)
        self.assert_(newFrame.index is self.frame.index)

        # length zero
        newFrame = self.frame.reindex([])
        self.assert_(newFrame.empty)
        self.assertEqual(len(newFrame.columns), len(self.frame.columns))

        # length zero with columns reindexed with non-empty index
        newFrame = self.frame.reindex([])
        newFrame = newFrame.reindex(self.frame.index)
        self.assertEqual(len(newFrame.index), len(self.frame.index))
        self.assertEqual(len(newFrame.columns), len(self.frame.columns))

        # pass non-Index
        newFrame = self.frame.reindex(list(self.ts1.index))
        self.assert_(newFrame.index.equals(self.ts1.index))

    def test_reindex_name_remains(self):
        s = Series(random.rand(10))
        df = DataFrame(s, index=np.arange(len(s)))
        i = Series(np.arange(10), name='iname')
        df = df.reindex(i)
        self.assert_(df.index.name == 'iname')

        df = df.reindex(Index(np.arange(10), name='tmpname'))
        self.assert_(df.index.name == 'tmpname')

        s = Series(random.rand(10))
        df = DataFrame(s.T, index=np.arange(len(s)))
        i = Series(np.arange(10), name='iname')
        df = df.reindex(columns=i)
        self.assert_(df.columns.name == 'iname')

    def test_reindex_int(self):
        smaller = self.intframe.reindex(self.intframe.index[::2])

        self.assert_(smaller['A'].dtype == np.int64)

        bigger = smaller.reindex(self.intframe.index)
        self.assert_(bigger['A'].dtype == np.float64)

        smaller = self.intframe.reindex(columns=['A', 'B'])
        self.assert_(smaller['A'].dtype == np.int64)

    def test_reindex_like(self):
        other = self.frame.reindex(index=self.frame.index[:10],
                                   columns=['C', 'B'])

        assert_frame_equal(other, self.frame.reindex_like(other))

    def test_reindex_columns(self):
        newFrame = self.frame.reindex(columns=['A', 'B', 'E'])

        assert_series_equal(newFrame['B'], self.frame['B'])
        self.assert_(np.isnan(newFrame['E']).all())
        self.assert_('C' not in newFrame)

        # length zero
        newFrame = self.frame.reindex(columns=[])
        self.assert_(newFrame.empty)

    def test_reindex_fill_value(self):
        df = DataFrame(np.random.randn(10, 4))

        # axis=0
        result = df.reindex(range(15))
        self.assert_(np.isnan(result.values[-5:]).all())

        result = df.reindex(range(15), fill_value=0)
        expected = df.reindex(range(15)).fillna(0)
        assert_frame_equal(result, expected)

        # axis=1
        result = df.reindex(columns=range(5), fill_value=0.)
        expected = df.copy()
        expected[4] = 0.
        assert_frame_equal(result, expected)

        result = df.reindex(columns=range(5), fill_value=0)
        expected = df.copy()
        expected[4] = 0
        assert_frame_equal(result, expected)

        result = df.reindex(columns=range(5), fill_value='foo')
        expected = df.copy()
        expected[4] = 'foo'
        assert_frame_equal(result, expected)

        # reindex_axis
        result = df.reindex_axis(range(15), fill_value=0., axis=0)
        expected = df.reindex(range(15)).fillna(0)
        assert_frame_equal(result, expected)

        result = df.reindex_axis(range(5), fill_value=0., axis=1)
        expected = df.reindex(columns=range(5)).fillna(0)
        assert_frame_equal(result, expected)

        # other dtypes
        df['foo'] = 'foo'
        result = df.reindex(range(15), fill_value=0)
        expected = df.reindex(range(15)).fillna(0)
        assert_frame_equal(result, expected)

    def test_set_index2(self):
        df = DataFrame({'A' : ['foo', 'foo', 'foo', 'bar', 'bar'],
                        'B' : ['one', 'two', 'three', 'one', 'two'],
                        'C' : ['a', 'b', 'c', 'd', 'e'],
                        'D' : np.random.randn(5),
                        'E' : np.random.randn(5)})

        # new object, single-column
        result = df.set_index('C')
        result_nodrop = df.set_index('C', drop=False)

        index = Index(df['C'], name='C')

        expected = df.ix[:, ['A', 'B', 'D', 'E']]
        expected.index = index

        expected_nodrop = df.copy()
        expected_nodrop.index = index

        assert_frame_equal(result, expected)
        assert_frame_equal(result_nodrop, expected_nodrop)
        self.assertEqual(result.index.name, index.name)

        # inplace, single
        df2 = df.copy()
        df2.set_index('C', inplace=True)
        assert_frame_equal(df2, expected)

        df3 = df.copy()
        df3.set_index('C', drop=False, inplace=True)
        assert_frame_equal(df3, expected_nodrop)

        # create new object, multi-column
        result = df.set_index(['A', 'B'])
        result_nodrop = df.set_index(['A', 'B'], drop=False)

        index = MultiIndex.from_arrays([df['A'], df['B']], names=['A', 'B'])

        expected = df.ix[:, ['C', 'D', 'E']]
        expected.index = index

        expected_nodrop = df.copy()
        expected_nodrop.index = index

        assert_frame_equal(result, expected)
        assert_frame_equal(result_nodrop, expected_nodrop)
        self.assertEqual(result.index.names, index.names)

        # inplace
        df2 = df.copy()
        df2.set_index(['A', 'B'], inplace=True)
        assert_frame_equal(df2, expected)

        df3 = df.copy()
        df3.set_index(['A', 'B'], drop=False, inplace=True)
        assert_frame_equal(df3, expected_nodrop)

        # corner case
        self.assertRaises(Exception, df.set_index, 'A')

    def test_align(self):
        af, bf = self.frame.align(self.frame)
        self.assert_(af._data is not self.frame._data)

        af, bf = self.frame.align(self.frame, copy=False)
        self.assert_(af._data is self.frame._data)

        # axis = 0
        other = self.frame.ix[:-5, :3]
        af, bf = self.frame.align(other, axis=0, fill_value=-1)
        self.assert_(bf.columns.equals(other.columns))
        #test fill value
        join_idx = self.frame.index.join(other.index)
        diff_a = self.frame.index.diff(join_idx)
        diff_b = other.index.diff(join_idx)
        diff_a_vals = af.reindex(diff_a).values
        diff_b_vals = bf.reindex(diff_b).values
        self.assert_((diff_a_vals == -1).all())

        af, bf = self.frame.align(other, join='right', axis=0)
        self.assert_(bf.columns.equals(other.columns))
        self.assert_(bf.index.equals(other.index))
        self.assert_(af.index.equals(other.index))

        # axis = 1
        other = self.frame.ix[:-5, :3].copy()
        af, bf = self.frame.align(other, axis=1)
        self.assert_(bf.columns.equals(self.frame.columns))
        self.assert_(bf.index.equals(other.index))

        #test fill value
        join_idx = self.frame.index.join(other.index)
        diff_a = self.frame.index.diff(join_idx)
        diff_b = other.index.diff(join_idx)
        diff_a_vals = af.reindex(diff_a).values
        diff_b_vals = bf.reindex(diff_b).values
        self.assert_((diff_a_vals == -1).all())

        af, bf = self.frame.align(other, join='inner', axis=1)
        self.assert_(bf.columns.equals(other.columns))

        af, bf = self.frame.align(other, join='inner', axis=1, method='pad')
        self.assert_(bf.columns.equals(other.columns))

        # test other non-float types
        af, bf = self.intframe.align(other, join='inner', axis=1, method='pad')
        self.assert_(bf.columns.equals(other.columns))

        af, bf = self.mixed_frame.align(self.mixed_frame,
                                        join='inner', axis=1, method='pad')
        self.assert_(bf.columns.equals(self.mixed_frame.columns))

        af, bf = self.frame.align(other.ix[:,0], join='inner', axis=1,
                                  method=None, fill_value=None)
        self.assert_(bf.index.equals(Index([])))

        af, bf = self.frame.align(other.ix[:,0], join='inner', axis=1,
                                  method=None, fill_value=0)
        self.assert_(bf.index.equals(Index([])))

        # try to align dataframe to series along bad axis
        self.assertRaises(ValueError, self.frame.align, af.ix[0,:3],
                          join='inner', axis=2)

    def test_align_fill_method(self):
        def _check_align(a, b, axis, fill_axis, how, method, limit=None):
            aa, ab = a.align(b, axis=axis, join=how, method=method, limit=limit,
                             fill_axis=fill_axis)

            join_index, join_columns = None, None

            ea, eb = a, b
            if axis is None or axis == 0:
                join_index = a.index.join(b.index, how=how)
                ea = ea.reindex(index=join_index)
                eb = eb.reindex(index=join_index)

            if axis is None or axis == 1:
                join_columns  = a.columns.join(b.columns, how=how)
                ea = ea.reindex(columns=join_columns)
                eb = eb.reindex(columns=join_columns)

            ea = ea.fillna(axis=fill_axis, method=method, limit=limit)
            eb = eb.fillna(axis=fill_axis, method=method, limit=limit)

            assert_frame_equal(aa, ea)
            assert_frame_equal(ab, eb)

        for kind in JOIN_TYPES:
            for meth in ['pad', 'bfill']:
                for ax in [0, 1, None]:
                    for fax in [0, 1]:
                        left = self.frame.ix[0:4, :10]
                        right = self.frame.ix[2:, 6:]
                        empty = self.frame.ix[:0, :0]

                        _check_align(left, right, axis=ax, fill_axis=fax,
                                     how=kind, method=meth)
                        _check_align(left, right, axis=ax, fill_axis=fax,
                                     how=kind, method=meth, limit=1)

                        # empty left
                        _check_align(empty, right, axis=ax, fill_axis=fax,
                                     how=kind, method=meth)
                        _check_align(empty, right, axis=ax, fill_axis=fax,
                                     how=kind, method=meth, limit=1)


                        # empty right
                        _check_align(left, empty, axis=ax, fill_axis=fax,
                                     how=kind, method=meth)
                        _check_align(left, empty, axis=ax, fill_axis=fax,
                                     how=kind, method=meth, limit=1)

                        # both empty
                        _check_align(empty, empty, axis=ax, fill_axis=fax,
                                     how=kind, method=meth)
                        _check_align(empty, empty, axis=ax, fill_axis=fax,
                                     how=kind, method=meth, limit=1)


    def test_align_int_fill_bug(self):
        # GH #910
        X = np.random.rand(10,10)
        Y = np.ones((10,1),dtype=int)
        df1 = DataFrame(X)
        df1['0.X'] = Y.squeeze()

        df2 = df1.astype(float)

        result = df1 - df1.mean()
        expected = df2 - df2.mean()
        assert_frame_equal(result, expected)

    #----------------------------------------------------------------------
    # Transposing

    def test_transpose(self):
        frame = self.frame
        dft = frame.T
        for idx, series in dft.iteritems():
            for col, value in series.iteritems():
                if np.isnan(value):
                    self.assert_(np.isnan(frame[col][idx]))
                else:
                    self.assertEqual(value, frame[col][idx])

        # mixed type
        index, data = tm.getMixedTypeDict()
        mixed = DataFrame(data, index=index)

        mixed_T = mixed.T
        for col, s in mixed_T.iteritems():
            self.assert_(s.dtype == np.object_)

    def test_transpose_get_view(self):
        dft = self.frame.T
        dft.values[:, 5:10] = 5

        self.assert_((self.frame.values[5:10] == 5).all())

    #----------------------------------------------------------------------
    # Renaming

    def test_rename(self):
        mapping = {
            'A' : 'a',
            'B' : 'b',
            'C' : 'c',
            'D' : 'd'
        }
        bad_mapping = {
            'A' : 'a',
            'B' : 'b',
            'C' : 'b',
            'D' : 'd'
        }

        renamed = self.frame.rename(columns=mapping)
        renamed2 = self.frame.rename(columns=str.lower)

        assert_frame_equal(renamed, renamed2)
        assert_frame_equal(renamed2.rename(columns=str.upper),
                           self.frame)

        self.assertRaises(Exception, self.frame.rename,
                          columns=bad_mapping)

        # index

        data = {
            'A' : {'foo' : 0, 'bar' : 1}
        }

        # gets sorted alphabetical
        df = DataFrame(data)
        renamed = df.rename(index={'foo' : 'bar', 'bar' : 'foo'})
        self.assert_(np.array_equal(renamed.index, ['foo', 'bar']))

        renamed = df.rename(index=str.upper)
        self.assert_(np.array_equal(renamed.index, ['BAR', 'FOO']))

        # have to pass something
        self.assertRaises(Exception, self.frame.rename)

        # partial columns
        renamed = self.frame.rename(columns={'C' : 'foo', 'D' : 'bar'})
        self.assert_(np.array_equal(renamed.columns, ['A', 'B', 'foo', 'bar']))

        # other axis
        renamed = self.frame.T.rename(index={'C' : 'foo', 'D' : 'bar'})
        self.assert_(np.array_equal(renamed.index, ['A', 'B', 'foo', 'bar']))

    def test_rename_nocopy(self):
        renamed = self.frame.rename(columns={'C' : 'foo'}, copy=False)
        renamed['foo'] = 1.
        self.assert_((self.frame['C'] == 1.).all())

    #----------------------------------------------------------------------
    # Time series related

    def test_diff(self):
        the_diff = self.tsframe.diff(1)

        assert_series_equal(the_diff['A'],
                            self.tsframe['A'] - self.tsframe['A'].shift(1))

    def test_shift(self):
        # naive shift
        shiftedFrame = self.tsframe.shift(5)
        self.assert_(shiftedFrame.index.equals(self.tsframe.index))

        shiftedSeries = self.tsframe['A'].shift(5)
        assert_series_equal(shiftedFrame['A'], shiftedSeries)

        shiftedFrame = self.tsframe.shift(-5)
        self.assert_(shiftedFrame.index.equals(self.tsframe.index))

        shiftedSeries = self.tsframe['A'].shift(-5)
        assert_series_equal(shiftedFrame['A'], shiftedSeries)

        # shift by 0
        unshifted = self.tsframe.shift(0)
        assert_frame_equal(unshifted, self.tsframe)

        # shift by DateOffset
        shiftedFrame = self.tsframe.shift(5, freq=datetools.BDay())
        self.assert_(len(shiftedFrame) == len(self.tsframe))

        shiftedFrame2 = self.tsframe.shift(5, freq='B')
        assert_frame_equal(shiftedFrame, shiftedFrame2)

        d = self.tsframe.index[0]
        shifted_d = d + datetools.BDay(5)
        assert_series_equal(self.tsframe.xs(d),
                            shiftedFrame.xs(shifted_d))

        # shift int frame
        int_shifted = self.intframe.shift(1)

        # Shifting with PeriodIndex
        ps = tm.makePeriodFrame()
        shifted = ps.shift(1)
        unshifted = shifted.shift(-1)
        self.assert_(shifted.index.equals(ps.index))

        tm.assert_dict_equal(unshifted.ix[:, 0].valid(), ps.ix[:, 0],
                             compare_keys=False)

        shifted2 = ps.shift(1, 'B')
        shifted3 = ps.shift(1, datetools.bday)
        assert_frame_equal(shifted2, shifted3)
        assert_frame_equal(ps, shifted2.shift(-1, 'B'))

        self.assertRaises(ValueError, ps.shift, freq='D')

    def test_tshift(self):
        # PeriodIndex
        ps = tm.makePeriodFrame()
        shifted = ps.tshift(1)
        unshifted = shifted.tshift(-1)

        assert_frame_equal(unshifted, ps)

        shifted2 = ps.tshift(freq='B')
        assert_frame_equal(shifted, shifted2)

        shifted3 = ps.tshift(freq=datetools.bday)
        assert_frame_equal(shifted, shifted3)

        self.assertRaises(ValueError, ps.tshift, freq='M')

        # DatetimeIndex
        shifted = self.tsframe.tshift(1)
        unshifted = shifted.tshift(-1)

        assert_frame_equal(self.tsframe, unshifted)

        shifted2 = self.tsframe.tshift(freq=self.tsframe.index.freq)
        assert_frame_equal(shifted, shifted2)

        inferred_ts = DataFrame(self.tsframe.values,
                                Index(np.asarray(self.tsframe.index)),
                                columns=self.tsframe.columns)
        shifted = inferred_ts.tshift(1)
        unshifted = shifted.tshift(-1)
        assert_frame_equal(shifted, self.tsframe.tshift(1))
        assert_frame_equal(unshifted, inferred_ts)

        no_freq = self.tsframe.ix[[0, 5, 7], :]
        self.assertRaises(ValueError, no_freq.tshift)

    def test_apply(self):
        # ufunc
        applied = self.frame.apply(np.sqrt)
        assert_series_equal(np.sqrt(self.frame['A']), applied['A'])

        # aggregator
        applied = self.frame.apply(np.mean)
        self.assertEqual(applied['A'], np.mean(self.frame['A']))

        d = self.frame.index[0]
        applied = self.frame.apply(np.mean, axis=1)
        self.assertEqual(applied[d], np.mean(self.frame.xs(d)))
        self.assert_(applied.index is self.frame.index) # want this

        # empty
        applied = self.empty.apply(np.sqrt)
        self.assert_(applied.empty)

        applied = self.empty.apply(np.mean)
        self.assert_(applied.empty)

        no_rows = self.frame[:0]
        result = no_rows.apply(lambda x: x.mean())
        expected = Series(np.nan, index=self.frame.columns)
        assert_series_equal(result, expected)

        no_cols = self.frame.ix[:, []]
        result = no_cols.apply(lambda x: x.mean(), axis=1)
        expected = Series(np.nan, index=self.frame.index)
        assert_series_equal(result, expected)

    def test_apply_broadcast(self):
        broadcasted = self.frame.apply(np.mean, broadcast=True)
        agged = self.frame.apply(np.mean)

        for col, ts in broadcasted.iteritems():
            self.assert_((ts == agged[col]).all())

        broadcasted = self.frame.apply(np.mean, axis=1, broadcast=True)
        agged = self.frame.apply(np.mean, axis=1)
        for idx in broadcasted.index:
            self.assert_((broadcasted.xs(idx) == agged[idx]).all())

    def test_apply_raw(self):
        result0 = self.frame.apply(np.mean, raw=True)
        result1 = self.frame.apply(np.mean, axis=1, raw=True)

        expected0 = self.frame.apply(lambda x: x.values.mean())
        expected1 = self.frame.apply(lambda x: x.values.mean(), axis=1)

        assert_series_equal(result0, expected0)
        assert_series_equal(result1, expected1)

        # no reduction
        result = self.frame.apply(lambda x: x * 2, raw=True)
        expected = self.frame * 2
        assert_frame_equal(result, expected)

    def test_apply_axis1(self):
        d = self.frame.index[0]
        tapplied = self.frame.apply(np.mean, axis=1)
        self.assertEqual(tapplied[d], np.mean(self.frame.xs(d)))

    def test_apply_ignore_failures(self):
        result = self.mixed_frame._apply_standard(np.mean, 0,
                                                  ignore_failures=True)
        expected = self.mixed_frame._get_numeric_data().apply(np.mean)
        assert_series_equal(result, expected)

        # test with hierarchical index

    def test_apply_mixed_dtype_corner(self):
        df = DataFrame({'A' : ['foo'],
                        'B' : [1.]})
        result = df[:0].apply(np.mean, axis=1)
        # the result here is actually kind of ambiguous, should it be a Series
        # or a DataFrame?
        expected = Series(np.nan, index=[])
        assert_series_equal(result, expected)

    def test_apply_empty_infer_type(self):
        no_cols = DataFrame(index=['a', 'b', 'c'])
        no_index = DataFrame(columns=['a', 'b', 'c'])

        def _check(df, f):
            test_res = f(np.array([], dtype='f8'))
            is_reduction = not isinstance(test_res, np.ndarray)

            def _checkit(axis=0, raw=False):
                res = df.apply(f, axis=axis, raw=raw)
                if is_reduction:
                    agg_axis = df._get_agg_axis(axis)
                    self.assert_(isinstance(res, Series))
                    self.assert_(res.index is agg_axis)
                else:
                    self.assert_(isinstance(res, DataFrame))

            _checkit()
            _checkit(axis=1)
            _checkit(raw=True)
            _checkit(axis=0, raw=True)

        _check(no_cols, lambda x: x)
        _check(no_cols, lambda x: x.mean())
        _check(no_index, lambda x: x)
        _check(no_index, lambda x: x.mean())

        result = no_cols.apply(lambda x: x.mean(), broadcast=True)
        self.assert_(isinstance(result, DataFrame))

    def test_apply_with_args_kwds(self):
        def add_some(x, howmuch=0):
            return x + howmuch

        def agg_and_add(x, howmuch=0):
            return x.mean() + howmuch

        def subtract_and_divide(x, sub, divide=1):
            return (x - sub) / divide

        result = self.frame.apply(add_some, howmuch=2)
        exp = self.frame.apply(lambda x: x + 2)
        assert_frame_equal(result, exp)

        result = self.frame.apply(agg_and_add, howmuch=2)
        exp = self.frame.apply(lambda x: x.mean() + 2)
        assert_series_equal(result, exp)

        res = self.frame.apply(subtract_and_divide, args=(2,), divide=2)
        exp = self.frame.apply(lambda x: (x - 2.) / 2.)
        assert_frame_equal(res, exp)

    def test_apply_yield_list(self):
        result = self.frame.apply(list)
        assert_frame_equal(result, self.frame)

    def test_apply_reduce_Series(self):
        self.frame.ix[::2, 'A'] = np.nan
        result = self.frame.apply(np.mean, axis=1)
        expected = self.frame.mean(1)
        assert_series_equal(result, expected)

    def test_apply_differently_indexed(self):
        df = DataFrame(np.random.randn(20, 10))

        result0 = df.apply(Series.describe, axis=0)
        expected0 = DataFrame(dict((i, v.describe())
                                   for i, v in df.iteritems()),
                              columns=df.columns)
        assert_frame_equal(result0, expected0)

        result1 = df.apply(Series.describe, axis=1)
        expected1 = DataFrame(dict((i, v.describe())
                                   for i, v in df.T.iteritems()),
                              columns=df.index).T
        assert_frame_equal(result1, expected1)

    def test_apply_modify_traceback(self):
        data = DataFrame({'A' : ['foo', 'foo', 'foo', 'foo',
                                 'bar', 'bar', 'bar', 'bar',
                                 'foo', 'foo', 'foo'],
                          'B' : ['one', 'one', 'one', 'two',
                                 'one', 'one', 'one', 'two',
                                 'two', 'two', 'one'],
                          'C' : ['dull', 'dull', 'shiny', 'dull',
                                 'dull', 'shiny', 'shiny', 'dull',
                                 'shiny', 'shiny', 'shiny'],
                          'D' : np.random.randn(11),
                          'E' : np.random.randn(11),
                          'F' : np.random.randn(11)})

        data['C'][4] = np.nan

        def transform(row):
            if row['C'].startswith('shin') and row['A'] == 'foo':
                row['D'] = 7
            return row

        def transform2(row):
            if (notnull(row['C']) and  row['C'].startswith('shin')
                and row['A'] == 'foo'):
                row['D'] = 7
            return row

        try:
            transformed = data.apply(transform, axis=1)
        except Exception, e:
            self.assertEqual(len(e.args), 2)
            self.assertEqual(e.args[1], 'occurred at index 4')


    def test_apply_convert_objects(self):
        data = DataFrame({'A' : ['foo', 'foo', 'foo', 'foo',
                                 'bar', 'bar', 'bar', 'bar',
                                 'foo', 'foo', 'foo'],
                          'B' : ['one', 'one', 'one', 'two',
                                 'one', 'one', 'one', 'two',
                                 'two', 'two', 'one'],
                          'C' : ['dull', 'dull', 'shiny', 'dull',
                                 'dull', 'shiny', 'shiny', 'dull',
                                 'shiny', 'shiny', 'shiny'],
                          'D' : np.random.randn(11),
                          'E' : np.random.randn(11),
                          'F' : np.random.randn(11)})

        result = data.apply(lambda x: x, axis=1)
        assert_frame_equal(result, data)

    def test_apply_attach_name(self):
        result = self.frame.apply(lambda x: x.name)
        expected = Series(self.frame.columns, index=self.frame.columns)
        assert_series_equal(result, expected)

        result = self.frame.apply(lambda x: x.name, axis=1)
        expected = Series(self.frame.index, index=self.frame.index)
        assert_series_equal(result, expected)

        # non-reductions
        result = self.frame.apply(lambda x: np.repeat(x.name, len(x)))
        expected = DataFrame(np.tile(self.frame.columns,
                                     (len(self.frame.index), 1)),
                             index=self.frame.index,
                             columns=self.frame.columns)
        assert_frame_equal(result, expected)

        result = self.frame.apply(lambda x: np.repeat(x.name, len(x)),
                                  axis=1)
        expected = DataFrame(np.tile(self.frame.index,
                                     (len(self.frame.columns), 1)).T,
                             index=self.frame.index,
                             columns=self.frame.columns)
        assert_frame_equal(result, expected)

    def test_applymap(self):
        applied = self.frame.applymap(lambda x: x * 2)
        assert_frame_equal(applied, self.frame * 2)
        result = self.frame.applymap(type)

        # GH #465, function returning tuples
        result = self.frame.applymap(lambda x: (x, x))
        self.assert_(isinstance(result['A'][0], tuple))

    def test_filter(self):
        # items

        filtered = self.frame.filter(['A', 'B', 'E'])
        self.assertEqual(len(filtered.columns), 2)
        self.assert_('E' not in filtered)

        # like
        fcopy = self.frame.copy()
        fcopy['AA'] = 1

        filtered = fcopy.filter(like='A')
        self.assertEqual(len(filtered.columns), 2)
        self.assert_('AA' in filtered)

        # regex
        filtered = fcopy.filter(regex='[A]+')
        self.assertEqual(len(filtered.columns), 2)
        self.assert_('AA' in filtered)

        # pass in None
        self.assertRaises(Exception, self.frame.filter, items=None)

        # objects
        filtered = self.mixed_frame.filter(like='foo')
        self.assert_('foo' in filtered)

    def test_filter_corner(self):
        empty = DataFrame()

        result = empty.filter([])
        assert_frame_equal(result, empty)

        result = empty.filter(like='foo')
        assert_frame_equal(result, empty)

    def test_select(self):
        f = lambda x: x.weekday() == 2
        result = self.tsframe.select(f, axis=0)
        expected = self.tsframe.reindex(
            index=self.tsframe.index[[f(x) for x in self.tsframe.index]])
        assert_frame_equal(result, expected)

        result = self.frame.select(lambda x: x in ('B', 'D'), axis=1)
        expected = self.frame.reindex(columns=['B', 'D'])
        assert_frame_equal(result, expected)

    def test_sort_index(self):
        frame = DataFrame(np.random.randn(4, 4), index=[1, 2, 3, 4],
                          columns=['A', 'B', 'C', 'D'])

        # axis=0
        unordered = frame.ix[[3, 2, 4, 1]]
        sorted_df = unordered.sort_index()
        expected = frame
        assert_frame_equal(sorted_df, expected)

        sorted_df = unordered.sort_index(ascending=False)
        expected = frame[::-1]
        assert_frame_equal(sorted_df, expected)

        # axis=1
        unordered = frame.ix[:, ['D', 'B', 'C', 'A']]
        sorted_df = unordered.sort_index(axis=1)
        expected = frame
        assert_frame_equal(sorted_df, expected)

        sorted_df = unordered.sort_index(axis=1, ascending=False)
        expected = frame.ix[:, ::-1]
        assert_frame_equal(sorted_df, expected)

        # by column
        sorted_df = frame.sort_index(by='A')
        indexer = frame['A'].argsort().values
        expected = frame.ix[frame.index[indexer]]
        assert_frame_equal(sorted_df, expected)

        sorted_df = frame.sort_index(by='A', ascending=False)
        indexer = indexer[::-1]
        expected = frame.ix[frame.index[indexer]]
        assert_frame_equal(sorted_df, expected)

        # check for now
        sorted_df = frame.sort(columns='A')
        expected = frame.sort_index(by='A')
        assert_frame_equal(sorted_df, expected)

        sorted_df = frame.sort(columns='A', ascending=False)
        expected = frame.sort_index(by='A', ascending=False)
        assert_frame_equal(sorted_df, expected)

        sorted_df = frame.sort(columns=['A', 'B'], ascending=False)
        expected = frame.sort_index(by=['A', 'B'], ascending=False)
        assert_frame_equal(sorted_df, expected)

    def test_sort_index_multicolumn(self):
        import random
        A = np.arange(5).repeat(20)
        B = np.tile(np.arange(5), 20)
        random.shuffle(A)
        random.shuffle(B)
        frame = DataFrame({'A' : A, 'B' : B,
                           'C' : np.random.randn(100)})

        result = frame.sort_index(by=['A', 'B'])
        indexer = np.lexsort((frame['B'], frame['A']))
        expected = frame.take(indexer)
        assert_frame_equal(result, expected)

        result = frame.sort_index(by=['A', 'B'], ascending=False)
        expected = frame.take(indexer[::-1])
        assert_frame_equal(result, expected)

        result = frame.sort_index(by=['B', 'A'])
        indexer = np.lexsort((frame['A'], frame['B']))
        expected = frame.take(indexer)
        assert_frame_equal(result, expected)

    def test_frame_column_inplace_sort_exception(self):
        s = self.frame['A']
        self.assertRaises(Exception, s.sort)

        cp = s.copy()
        cp.sort() # it works!

    def test_combine_first(self):
        # disjoint
        head, tail = self.frame[:5], self.frame[5:]

        combined = head.combine_first(tail)
        reordered_frame = self.frame.reindex(combined.index)
        assert_frame_equal(combined, reordered_frame)
        self.assert_(tm.equalContents(combined.columns, self.frame.columns))
        assert_series_equal(combined['A'], reordered_frame['A'])

        # same index
        fcopy = self.frame.copy()
        fcopy['A'] = 1
        del fcopy['C']

        fcopy2 = self.frame.copy()
        fcopy2['B'] = 0
        del fcopy2['D']

        combined = fcopy.combine_first(fcopy2)

        self.assert_((combined['A'] == 1).all())
        assert_series_equal(combined['B'], fcopy['B'])
        assert_series_equal(combined['C'], fcopy2['C'])
        assert_series_equal(combined['D'], fcopy['D'])

        # overlap
        head, tail = reordered_frame[:10].copy(), reordered_frame
        head['A'] = 1

        combined = head.combine_first(tail)
        self.assert_((combined['A'][:10] == 1).all())

        # reverse overlap
        tail['A'][:10] = 0
        combined = tail.combine_first(head)
        self.assert_((combined['A'][:10] == 0).all())

        # no overlap
        f = self.frame[:10]
        g = self.frame[10:]
        combined = f.combine_first(g)
        assert_series_equal(combined['A'].reindex(f.index), f['A'])
        assert_series_equal(combined['A'].reindex(g.index), g['A'])

        # corner cases
        comb = self.frame.combine_first(self.empty)
        assert_frame_equal(comb, self.frame)

        comb = self.empty.combine_first(self.frame)
        assert_frame_equal(comb, self.frame)

    def test_combine_first_mixed_bug(self):
        idx = Index(['a','b','c','e'])
        ser1 = Series([5.0,-9.0,4.0,100.],index=idx)
        ser2 = Series(['a', 'b', 'c', 'e'], index=idx)
        ser3 = Series([12,4,5,97], index=idx)

        frame1 = DataFrame({"col0" : ser1,
                                "col2" : ser2,
                                "col3" : ser3})

        idx = Index(['a','b','c','f'])
        ser1 = Series([5.0,-9.0,4.0,100.], index=idx)
        ser2 = Series(['a','b','c','f'], index=idx)
        ser3 = Series([12,4,5,97],index=idx)

        frame2 = DataFrame({"col1" : ser1,
                                 "col2" : ser2,
                                 "col5" : ser3})


        combined = frame1.combine_first(frame2)
        self.assertEqual(len(combined.columns), 5)

    def test_combineAdd(self):
        # trivial
        comb = self.frame.combineAdd(self.frame)
        assert_frame_equal(comb, self.frame * 2)

        # more rigorous
        a = DataFrame([[1., nan, nan, 2., nan]],
                      columns=np.arange(5))
        b = DataFrame([[2., 3., nan, 2., 6., nan]],
                      columns=np.arange(6))
        expected = DataFrame([[3., 3., nan, 4., 6., nan]],
                             columns=np.arange(6))

        result = a.combineAdd(b)
        assert_frame_equal(result, expected)
        result2 = a.T.combineAdd(b.T)
        assert_frame_equal(result2, expected.T)

        expected2 = a.combine(b, operator.add, fill_value=0.)
        assert_frame_equal(expected, expected2)

        # corner cases
        comb = self.frame.combineAdd(self.empty)
        assert_frame_equal(comb, self.frame)

        comb = self.empty.combineAdd(self.frame)
        assert_frame_equal(comb, self.frame)

        # integer corner case
        df1 = DataFrame({'x':[5]})
        df2 = DataFrame({'x':[1]})
        df3 = DataFrame({'x':[6]})
        comb = df1.combineAdd(df2)
        assert_frame_equal(comb, df3)

        # TODO: test integer fill corner?

    def test_combineMult(self):
        # trivial
        comb = self.frame.combineMult(self.frame)

        assert_frame_equal(comb, self.frame ** 2)

        # corner cases
        comb = self.frame.combineMult(self.empty)
        assert_frame_equal(comb, self.frame)

        comb = self.empty.combineMult(self.frame)
        assert_frame_equal(comb, self.frame)

    def test_combine_generic(self):
        df1 = self.frame
        df2 = self.frame.ix[:-5, ['A', 'B', 'C']]

        combined = df1.combine(df2, np.add)
        combined2 = df2.combine(df1, np.add)
        self.assert_(combined['D'].isnull().all())
        self.assert_(combined2['D'].isnull().all())

        chunk = combined.ix[:-5, ['A', 'B', 'C']]
        chunk2 = combined2.ix[:-5, ['A', 'B', 'C']]

        exp = self.frame.ix[:-5, ['A', 'B', 'C']].reindex_like(chunk) * 2
        assert_frame_equal(chunk, exp)
        assert_frame_equal(chunk2, exp)

    def test_clip(self):
        median = self.frame.median().median()

        capped = self.frame.clip_upper(median)
        self.assert_(not (capped.values > median).any())

        floored = self.frame.clip_lower(median)
        self.assert_(not (floored.values < median).any())

        double = self.frame.clip(upper=median, lower=median)
        self.assert_(not (double.values != median).any())

    def test_get_X_columns(self):
        # numeric and object columns

        # Booleans get casted to float in DataFrame, so skip for now
        df = DataFrame({'a' : [1, 2, 3],
                         # 'b' : [True, False, True],
                         'c' : ['foo', 'bar', 'baz'],
                         'd' : [None, None, None],
                         'e' : [3.14, 0.577, 2.773]})

        self.assert_(np.array_equal(df._get_numeric_data().columns,
                                    ['a', 'e']))

    def test_get_numeric_data(self):
        df = DataFrame({'a' : 1., 'b' : 2, 'c' : 'foo'},
                       index=np.arange(10))

        result = df._get_numeric_data()
        expected = df.ix[:, ['a', 'b']]
        assert_frame_equal(result, expected)

        only_obj = df.ix[:, ['c']]
        result = only_obj._get_numeric_data()
        expected = df.ix[:, []]
        assert_frame_equal(result, expected)

    def test_count(self):
        f = lambda s: notnull(s).sum()
        self._check_stat_op('count', f,
                            has_skipna=False,
                            has_numeric_only=True)

        # corner case
        frame = DataFrame()
        ct1 = frame.count(1)
        self.assert_(isinstance(ct1, Series))

        ct2 = frame.count(0)
        self.assert_(isinstance(ct2, Series))

        # GH #423
        df = DataFrame(index=range(10))
        result = df.count(1)
        expected = Series(0, index=df.index)
        assert_series_equal(result, expected)

        df = DataFrame(columns=range(10))
        result = df.count(0)
        expected = Series(0, index=df.columns)
        assert_series_equal(result, expected)

        df = DataFrame()
        result = df.count()
        expected = Series(0, index=[])
        assert_series_equal(result, expected)

    def test_sum(self):
        self._check_stat_op('sum', np.sum, has_numeric_only=True)

    def test_stat_operators_attempt_obj_array(self):
        data = {
            'a': [-0.00049987540199591344, -0.0016467257772919831,
                   0.00067695870775883013],
            'b': [-0, -0, 0.0],
            'c': [0.00031111847529610595, 0.0014902627951905339,
                  -0.00094099200035979691]
        }
        df1 = DataFrame(data, index=['foo', 'bar', 'baz'],
                       dtype='O')
        methods = ['sum', 'mean', 'prod', 'var', 'std', 'skew', 'min', 'max']

        # GH #676
        df2 = DataFrame({0: [np.nan, 2], 1: [np.nan, 3],
                        2: [np.nan, 4]}, dtype=object)

        for df in [df1, df2]:
            for meth in methods:
                self.assert_(df.values.dtype == np.object_)
                result = getattr(df, meth)(1)
                expected = getattr(df.astype('f8'), meth)(1)
                assert_series_equal(result, expected)

    def test_mean(self):
        self._check_stat_op('mean', np.mean)

    def test_product(self):
        self._check_stat_op('product', np.prod)

    def test_median(self):
        def wrapper(x):
            if isnull(x).any():
                return np.nan
            return np.median(x)

        self._check_stat_op('median', wrapper)

    def test_min(self):
        self._check_stat_op('min', np.min)
        self._check_stat_op('min', np.min, frame=self.intframe)

    def test_cummin(self):
        self.tsframe.ix[5:10, 0] = nan
        self.tsframe.ix[10:15, 1] = nan
        self.tsframe.ix[15:, 2] = nan

        # axis = 0
        cummin = self.tsframe.cummin()
        expected = self.tsframe.apply(Series.cummin)
        assert_frame_equal(cummin, expected)

        # axis = 1
        cummin = self.tsframe.cummin(axis=1)
        expected = self.tsframe.apply(Series.cummin, axis=1)
        assert_frame_equal(cummin, expected)

        # works
        df = DataFrame({'A' : np.arange(20)}, index=np.arange(20))
        result = df.cummin()

        # fix issue
        cummin_xs = self.tsframe.cummin(axis=1)
        self.assertEqual(np.shape(cummin_xs), np.shape(self.tsframe))

    def test_cummax(self):
        self.tsframe.ix[5:10, 0] = nan
        self.tsframe.ix[10:15, 1] = nan
        self.tsframe.ix[15:, 2] = nan

        # axis = 0
        cummax = self.tsframe.cummax()
        expected = self.tsframe.apply(Series.cummax)
        assert_frame_equal(cummax, expected)

        # axis = 1
        cummax = self.tsframe.cummax(axis=1)
        expected = self.tsframe.apply(Series.cummax, axis=1)
        assert_frame_equal(cummax, expected)

        # works
        df = DataFrame({'A' : np.arange(20)}, index=np.arange(20))
        result = df.cummax()

        # fix issue
        cummax_xs = self.tsframe.cummax(axis=1)
        self.assertEqual(np.shape(cummax_xs), np.shape(self.tsframe))


    def test_max(self):
        self._check_stat_op('max', np.max)
        self._check_stat_op('max', np.max, frame=self.intframe)

    def test_mad(self):
        f = lambda x: np.abs(x - x.mean()).mean()
        self._check_stat_op('mad', f)

    def test_var_std(self):
        alt = lambda x: np.var(x, ddof=1)
        self._check_stat_op('var', alt)

        alt = lambda x: np.std(x, ddof=1)
        self._check_stat_op('std', alt)

        result = self.tsframe.std(ddof=4)
        expected = self.tsframe.apply(lambda x: x.std(ddof=4))
        assert_almost_equal(result, expected)

        result = self.tsframe.var(ddof=4)
        expected = self.tsframe.apply(lambda x: x.var(ddof=4))
        assert_almost_equal(result, expected)

        arr = np.repeat(np.random.random((1, 1000)), 1000, 0)
        result = nanops.nanvar(arr, axis=0)
        self.assertFalse((result < 0).any())
        if nanops._USE_BOTTLENECK:
            nanops._USE_BOTTLENECK = False
            result = nanops.nanvar(arr, axis=0)
            self.assertFalse((result < 0).any())
            nanops._USE_BOTTLENECK = True

    def test_skew(self):
        from scipy.stats import skew

        def alt(x):
            if len(x) < 3:
                return np.nan
            return skew(x, bias=False)

        self._check_stat_op('skew', alt)

    def test_kurt(self):
        from scipy.stats import kurtosis

        def alt(x):
            if len(x) < 4:
                return np.nan
            return kurtosis(x, bias=False)

        self._check_stat_op('kurt', alt)

        index = MultiIndex(levels=[['bar'], ['one', 'two', 'three'], [0, 1]],
                           labels=[[0, 0, 0, 0, 0, 0],
                                   [0, 1, 2, 0, 1, 2],
                                   [0, 1, 0, 1, 0, 1]])
        df = DataFrame(np.random.randn(6, 3), index=index)
        assert_series_equal(df.kurt(), df.kurt(level=0).xs('bar'))

    def _check_stat_op(self, name, alternative, frame=None, has_skipna=True,
                       has_numeric_only=False):
        if frame is None:
            frame = self.frame
            # set some NAs
            frame.ix[5:10] = np.nan
            frame.ix[15:20, -2:] = np.nan

        f = getattr(frame, name)

        if has_skipna:
            def skipna_wrapper(x):
                nona = x.dropna().values
                if len(nona) == 0:
                    return np.nan
                return alternative(nona)

            def wrapper(x):
                return alternative(x.values)

            result0 = f(axis=0, skipna=False)
            result1 = f(axis=1, skipna=False)
            assert_series_equal(result0, frame.apply(wrapper))
            assert_series_equal(result1, frame.apply(wrapper, axis=1),
                                check_dtype=False) # HACK: win32
        else:
            skipna_wrapper = alternative
            wrapper = alternative

        result0 = f(axis=0)
        result1 = f(axis=1)
        assert_series_equal(result0, frame.apply(skipna_wrapper))
        assert_series_equal(result1, frame.apply(skipna_wrapper, axis=1),
                            check_dtype=False)

        # result = f(axis=1)
        # comp = frame.apply(alternative, axis=1).reindex(result.index)
        # assert_series_equal(result, comp)

        self.assertRaises(Exception, f, axis=2)

        # make sure works on mixed-type frame
        getattr(self.mixed_frame, name)(axis=0)
        getattr(self.mixed_frame, name)(axis=1)

        if has_numeric_only:
            getattr(self.mixed_frame, name)(axis=0, numeric_only=True)
            getattr(self.mixed_frame, name)(axis=1, numeric_only=True)
            getattr(self.frame, name)(axis=0, numeric_only=False)
            getattr(self.frame, name)(axis=1, numeric_only=False)

        # all NA case
        if has_skipna:
            all_na = self.frame * np.NaN
            r0 = getattr(all_na, name)(axis=0)
            r1 = getattr(all_na, name)(axis=1)
            self.assert_(np.isnan(r0).all())
            self.assert_(np.isnan(r1).all())

    def test_sum_corner(self):
        axis0 = self.empty.sum(0)
        axis1 = self.empty.sum(1)
        self.assert_(isinstance(axis0, Series))
        self.assert_(isinstance(axis1, Series))
        self.assertEquals(len(axis0), 0)
        self.assertEquals(len(axis1), 0)

    def test_sum_object(self):
        values = self.frame.values.astype(int)
        frame = DataFrame(values, index=self.frame.index,
                           columns=self.frame.columns)
        deltas = frame * timedelta(1)
        deltas.sum()

    def test_sum_bool(self):
        # ensure this works, bug report
        bools = np.isnan(self.frame)
        bools.sum(1)
        bools.sum(0)

    def test_mean_corner(self):
        # unit test when have object data
        the_mean = self.mixed_frame.mean(axis=0)
        the_sum = self.mixed_frame.sum(axis=0, numeric_only=True)
        self.assert_(the_sum.index.equals(the_mean.index))
        self.assert_(len(the_mean.index) < len(self.mixed_frame.columns))

        # xs sum mixed type, just want to know it works...
        the_mean = self.mixed_frame.mean(axis=1)
        the_sum = self.mixed_frame.sum(axis=1, numeric_only=True)
        self.assert_(the_sum.index.equals(the_mean.index))

        # take mean of boolean column
        self.frame['bool'] = self.frame['A'] > 0
        means = self.frame.mean(0)
        self.assertEqual(means['bool'], self.frame['bool'].values.mean())

    def test_stats_mixed_type(self):
        # don't blow up
        self.mixed_frame.std(1)
        self.mixed_frame.var(1)
        self.mixed_frame.mean(1)
        self.mixed_frame.skew(1)

    def test_median_corner(self):
        def wrapper(x):
            if isnull(x).any():
                return np.nan
            return np.median(x)

        self._check_stat_op('median', wrapper, frame=self.intframe)

    def test_quantile(self):
        from pandas.compat.scipy import scoreatpercentile

        q = self.tsframe.quantile(0.1, axis=0)
        self.assertEqual(q['A'], scoreatpercentile(self.tsframe['A'], 10))
        q = self.tsframe.quantile(0.9, axis=1)
        q = self.intframe.quantile(0.1)
        self.assertEqual(q['A'], scoreatpercentile(self.intframe['A'], 10))

        # test degenerate case
        q = DataFrame({'x':[],'y':[]}).quantile(0.1, axis=0)
        assert(np.isnan(q['x']) and np.isnan(q['y']))

    def test_cumsum(self):
        self.tsframe.ix[5:10, 0] = nan
        self.tsframe.ix[10:15, 1] = nan
        self.tsframe.ix[15:, 2] = nan

        # axis = 0
        cumsum = self.tsframe.cumsum()
        expected = self.tsframe.apply(Series.cumsum)
        assert_frame_equal(cumsum, expected)

        # axis = 1
        cumsum = self.tsframe.cumsum(axis=1)
        expected = self.tsframe.apply(Series.cumsum, axis=1)
        assert_frame_equal(cumsum, expected)

        # works
        df = DataFrame({'A' : np.arange(20)}, index=np.arange(20))
        result = df.cumsum()

        # fix issue
        cumsum_xs = self.tsframe.cumsum(axis=1)
        self.assertEqual(np.shape(cumsum_xs), np.shape(self.tsframe))

    def test_cumprod(self):
        self.tsframe.ix[5:10, 0] = nan
        self.tsframe.ix[10:15, 1] = nan
        self.tsframe.ix[15:, 2] = nan

        # axis = 0
        cumprod = self.tsframe.cumprod()
        expected = self.tsframe.apply(Series.cumprod)
        assert_frame_equal(cumprod, expected)

        # axis = 1
        cumprod = self.tsframe.cumprod(axis=1)
        expected = self.tsframe.apply(Series.cumprod, axis=1)
        assert_frame_equal(cumprod, expected)

        # fix issue
        cumprod_xs = self.tsframe.cumprod(axis=1)
        self.assertEqual(np.shape(cumprod_xs), np.shape(self.tsframe))

        # ints
        df = self.tsframe.fillna(0).astype(int)
        df.cumprod(0)
        df.cumprod(1)

    def test_rank(self):
        from pandas.compat.scipy import rankdata

        self.frame['A'][::2] = np.nan
        self.frame['B'][::3] = np.nan
        self.frame['C'][::4] = np.nan
        self.frame['D'][::5] = np.nan

        ranks0 = self.frame.rank()
        ranks1 = self.frame.rank(1)
        mask =  np.isnan(self.frame.values)

        fvals = self.frame.fillna(np.inf).values

        exp0 = np.apply_along_axis(rankdata, 0, fvals)
        exp0[mask] = np.nan

        exp1 = np.apply_along_axis(rankdata, 1, fvals)
        exp1[mask] = np.nan

        assert_almost_equal(ranks0.values, exp0)
        assert_almost_equal(ranks1.values, exp1)

    def test_rank2(self):
        from datetime import datetime

        df = DataFrame([['b','c','a'],['a','c','b']])
        expected = DataFrame([[2.0, 3.0, 1.0], [1, 3, 2]])
        result = df.rank(1, numeric_only=False)
        assert_frame_equal(result, expected)

        expected = DataFrame([[2.0, 1.5, 1.0], [1, 1.5, 2]])
        result = df.rank(0, numeric_only=False)
        assert_frame_equal(result, expected)

        df = DataFrame([['b',np.nan,'a'],['a','c','b']])
        expected = DataFrame([[2.0, nan, 1.0], [1.0, 3.0, 2.0]])
        result = df.rank(1, numeric_only=False)
        assert_frame_equal(result, expected)

        expected = DataFrame([[2.0, nan, 1.0], [1.0, 1.0, 2.0]])
        result = df.rank(0, numeric_only=False)
        assert_frame_equal(result, expected)

        # f7u12, this does not work without extensive workaround
        data = [[datetime(2001, 1, 5), nan, datetime(2001, 1, 2)],
                [datetime(2000, 1, 2), datetime(2000, 1, 3),
                 datetime(2000, 1, 1)]]
        df = DataFrame(data)
        expected = DataFrame([[2., nan, 1.],
                              [2., 3., 1.]])
        result = df.rank(1, numeric_only=False)
        assert_frame_equal(result, expected)

        # mixed-type frames
        self.mixed_frame['foo'] = datetime.now()
        result = self.mixed_frame.rank(1)
        expected = self.mixed_frame.rank(1, numeric_only=True)
        assert_frame_equal(result, expected)

    def test_describe(self):
        desc = self.tsframe.describe()
        desc = self.mixed_frame.describe()
        desc = self.frame.describe()

    def test_describe_percentiles(self):
        desc = self.frame.describe(percentile_width=50)
        assert '75%' in desc.index
        assert '25%' in desc.index

        desc = self.frame.describe(percentile_width=95)
        assert '97.5%' in desc.index
        assert '2.5%' in desc.index

    def test_describe_no_numeric(self):
        df = DataFrame({'A' : ['foo', 'foo', 'bar'] * 8,
                        'B' : ['a', 'b', 'c', 'd'] * 6})
        desc = df.describe()
        expected = DataFrame(dict((k, v.describe())
                                  for k, v in df.iteritems()),
                             columns=df.columns)
        assert_frame_equal(desc, expected)

    def test_get_axis_etc(self):
        f = self.frame

        self.assertEquals(f._get_axis_number(0), 0)
        self.assertEquals(f._get_axis_number(1), 1)
        self.assertEquals(f._get_axis_name(0), 'index')
        self.assertEquals(f._get_axis_name(1), 'columns')

        self.assert_(f._get_axis(0) is f.index)
        self.assert_(f._get_axis(1) is f.columns)
        self.assertRaises(Exception, f._get_axis_number, 2)

    def test_combine_first_mixed(self):
        a = Series(['a','b'], index=range(2))
        b = Series(range(2), index=range(2))
        f = DataFrame({'A' : a, 'B' : b})

        a = Series(['a','b'], index=range(5, 7))
        b = Series(range(2), index=range(5, 7))
        g = DataFrame({'A' : a, 'B' : b})

        combined = f.combine_first(g)

    def test_more_asMatrix(self):
        values = self.mixed_frame.as_matrix()
        self.assertEqual(values.shape[1], len(self.mixed_frame.columns))

    def test_reindex_boolean(self):
        frame = DataFrame(np.ones((10, 2), dtype=bool),
                           index=np.arange(0, 20, 2),
                           columns=[0, 2])

        reindexed = frame.reindex(np.arange(10))
        self.assert_(reindexed.values.dtype == np.object_)
        self.assert_(isnull(reindexed[0][1]))

        reindexed = frame.reindex(columns=range(3))
        self.assert_(reindexed.values.dtype == np.object_)
        self.assert_(isnull(reindexed[1]).all())

    def test_reindex_objects(self):
        reindexed = self.mixed_frame.reindex(columns=['foo', 'A', 'B'])
        self.assert_('foo' in reindexed)

        reindexed = self.mixed_frame.reindex(columns=['A', 'B'])
        self.assert_('foo' not in reindexed)

    def test_reindex_corner(self):
        index = Index(['a', 'b', 'c'])
        dm = self.empty.reindex(index=[1, 2, 3])
        reindexed = dm.reindex(columns=index)
        self.assert_(reindexed.columns.equals(index))

        # ints are weird

        smaller = self.intframe.reindex(columns=['A', 'B', 'E'])
        self.assert_(smaller['E'].dtype == np.float64)

    def test_reindex_axis(self):
        cols = ['A', 'B', 'E']
        reindexed1 = self.intframe.reindex_axis(cols, axis=1)
        reindexed2 = self.intframe.reindex(columns=cols)
        assert_frame_equal(reindexed1, reindexed2)

        rows = self.intframe.index[0:5]
        reindexed1 = self.intframe.reindex_axis(rows, axis=0)
        reindexed2 = self.intframe.reindex(index=rows)
        assert_frame_equal(reindexed1, reindexed2)

        self.assertRaises(ValueError, self.intframe.reindex_axis, rows, axis=2)

        # no-op case
        cols = self.frame.columns.copy()
        newFrame = self.frame.reindex_axis(cols, axis=1)
        assert_frame_equal(newFrame, self.frame)

    def test_reindex_with_nans(self):
        df = DataFrame([[1,2], [3,4], [np.nan,np.nan], [7,8], [9,10]],
                       columns=['a', 'b'],
                       index=[100.0, 101.0, np.nan, 102.0, 103.0])

        result = df.reindex(index=[101.0, 102.0, 103.0])
        expected = df.ix[[1, 3, 4]]
        assert_frame_equal(result, expected)

        result = df.reindex(index=[103.0])
        expected = df.ix[[4]]
        assert_frame_equal(result, expected)

        result = df.reindex(index=[101.0])
        expected = df.ix[[1]]
        assert_frame_equal(result, expected)

    def test_rename_objects(self):
        renamed = self.mixed_frame.rename(columns=str.upper)
        self.assert_('FOO' in renamed)
        self.assert_('foo' not in renamed)

    def test_fill_corner(self):
        self.mixed_frame['foo'][5:20] = nan
        self.mixed_frame['A'][-10:] = nan

        filled = self.mixed_frame.fillna(value=0)
        self.assert_((filled['foo'][5:20] == 0).all())
        del self.mixed_frame['foo']

        empty_float = self.frame.reindex(columns=[])
        result = empty_float.fillna(value=0)

    def test_count_objects(self):
        dm = DataFrame(self.mixed_frame._series)
        df = DataFrame(self.mixed_frame._series)

        tm.assert_series_equal(dm.count(), df.count())
        tm.assert_series_equal(dm.count(1), df.count(1))

    def test_cumsum_corner(self):
        dm = DataFrame(np.arange(20).reshape(4, 5),
                        index=range(4), columns=range(5))
        result = dm.cumsum()

    #----------------------------------------------------------------------
    # Stacking / unstacking

    def test_stack_unstack(self):
        stacked = self.frame.stack()
        stacked_df = DataFrame({'foo' : stacked, 'bar' : stacked})

        unstacked = stacked.unstack()
        unstacked_df = stacked_df.unstack()

        assert_frame_equal(unstacked, self.frame)
        assert_frame_equal(unstacked_df['bar'], self.frame)

        unstacked_cols = stacked.unstack(0)
        unstacked_cols_df = stacked_df.unstack(0)
        assert_frame_equal(unstacked_cols.T, self.frame)
        assert_frame_equal(unstacked_cols_df['bar'].T, self.frame)

    def test_unstack_to_series(self):
        # check reversibility
        data = self.frame.unstack()

        self.assertTrue(isinstance(data, Series))
        undo = data.unstack().T
        assert_frame_equal(undo, self.frame)

        # check NA handling
        data = DataFrame({'x': [1, 2, np.NaN], 'y': [3.0, 4, np.NaN]})
        data.index = Index(['a','b','c'])
        result = data.unstack()

        midx = MultiIndex(levels=[['x','y'],['a','b','c']],
                          labels=[[0,0,0,1,1,1],[0,1,2,0,1,2]])
        expected = Series([1,2,np.NaN,3,4,np.NaN], index=midx)

        assert_series_equal(result, expected)

        # check composability of unstack
        old_data = data.copy()
        for _ in xrange(4):
            data = data.unstack()
        assert_frame_equal(old_data, data)

    def test_reset_index(self):
        stacked = self.frame.stack()[::2]
        stacked = DataFrame({'foo' : stacked, 'bar' : stacked})

        names = ['first', 'second']
        stacked.index.names = names
        deleveled = stacked.reset_index()
        for i, (lev, lab) in enumerate(zip(stacked.index.levels,
                                           stacked.index.labels)):
            values = lev.take(lab)
            name = names[i]
            assert_almost_equal(values, deleveled[name])

        stacked.index.names = [None, None]
        deleveled2 = stacked.reset_index()
        self.assert_(np.array_equal(deleveled['first'],
                                    deleveled2['level_0']))
        self.assert_(np.array_equal(deleveled['second'],
                                    deleveled2['level_1']))

        # default name assigned
        rdf = self.frame.reset_index()
        self.assert_(np.array_equal(rdf['index'], self.frame.index.values))

        # default name assigned, corner case
        df = self.frame.copy()
        df['index'] = 'foo'
        rdf = df.reset_index()
        self.assert_(np.array_equal(rdf['level_0'], self.frame.index.values))

        # but this is ok
        self.frame.index.name = 'index'
        deleveled = self.frame.reset_index()
        self.assert_(np.array_equal(deleveled['index'],
                                    self.frame.index.values))
        self.assert_(np.array_equal(deleveled.index,
                                    np.arange(len(deleveled))))

        # preserve column names
        self.frame.columns.name = 'columns'
        resetted = self.frame.reset_index()
        self.assertEqual(resetted.columns.name, 'columns')

    def test_reset_index_right_dtype(self):
        time = np.arange(0.0, 10, np.sqrt(2)/2)
        s1 = Series((9.81 * time ** 2) /2,
                    index=Index(time, name='time'),
                    name='speed')
        df = DataFrame(s1)

        resetted = s1.reset_index()
        self.assert_(resetted['time'].dtype == np.float64)

        resetted = df.reset_index()
        self.assert_(resetted['time'].dtype == np.float64)

    #----------------------------------------------------------------------
    # Tests to cope with refactored internals

    def test_as_matrix_numeric_cols(self):
        self.frame['foo'] = 'bar'

        values = self.frame.as_matrix(['A', 'B', 'C', 'D'])
        self.assert_(values.dtype == np.float64)

    def test_constructor_frame_copy(self):
        cop = DataFrame(self.frame, copy=True)
        cop['A'] = 5
        self.assert_((cop['A'] == 5).all())
        self.assert_(not (self.frame['A'] == 5).all())

    def test_constructor_ndarray_copy(self):
        df = DataFrame(self.frame.values)

        self.frame.values[5] = 5
        self.assert_((df.values[5] == 5).all())

        df = DataFrame(self.frame.values, copy=True)
        self.frame.values[6] = 6
        self.assert_(not (df.values[6] == 6).all())

    def test_constructor_series_copy(self):
        series = self.frame._series

        df = DataFrame({'A' : series['A']})
        df['A'][:] = 5

        self.assert_(not (series['A'] == 5).all())

    def test_assign_columns(self):
        self.frame['hi'] = 'there'

        frame = self.frame.copy()
        frame.columns = ['foo', 'bar', 'baz', 'quux', 'foo2']
        assert_series_equal(self.frame['C'], frame['baz'])
        assert_series_equal(self.frame['hi'], frame['foo2'])

    def test_cast_internals(self):
        casted = DataFrame(self.frame._data, dtype=int)
        expected = DataFrame(self.frame._series, dtype=int)
        assert_frame_equal(casted, expected)

    def test_consolidate(self):
        self.frame['E'] = 7.
        consolidated = self.frame.consolidate()
        self.assert_(len(consolidated._data.blocks) == 1)

        # Ensure copy, do I want this?
        recons = consolidated.consolidate()
        self.assert_(recons is not consolidated)
        assert_frame_equal(recons, consolidated)

        self.frame['F'] = 8.
        self.assert_(len(self.frame._data.blocks) == 3)
        self.frame.consolidate(inplace=True)
        self.assert_(len(self.frame._data.blocks) == 1)

    def test_consolidate_inplace(self):
        frame = self.frame.copy()

        # triggers in-place consolidation
        for letter in range(ord('A'), ord('Z')):
            self.frame[chr(letter)] = chr(letter)

    def test_as_matrix_consolidate(self):
        self.frame['E'] = 7.
        self.assert_(not self.frame._data.is_consolidated())
        _ = self.frame.as_matrix()
        self.assert_(self.frame._data.is_consolidated())

    def test_modify_values(self):
        self.frame.values[5] = 5
        self.assert_((self.frame.values[5] == 5).all())

        # unconsolidated
        self.frame['E'] = 7.
        self.frame.values[6] = 6
        self.assert_((self.frame.values[6] == 6).all())

    def test_boolean_set_uncons(self):
        self.frame['E'] = 7.

        expected = self.frame.values.copy()
        expected[expected > 1] = 2

        self.frame[self.frame > 1] = 2
        assert_almost_equal(expected, self.frame.values)

    def test_boolean_set_mixed_type(self):
        bools = self.mixed_frame.applymap(lambda x: x != 2).astype(bool)
        self.assertRaises(Exception, self.mixed_frame.__setitem__, bools, 2)

    def test_xs_view(self):
        dm = DataFrame(np.arange(20.).reshape(4, 5),
                       index=range(4), columns=range(5))

        dm.xs(2, copy=False)[:] = 5
        self.assert_((dm.xs(2) == 5).all())

        dm.xs(2)[:] = 10
        self.assert_((dm.xs(2) == 5).all())

        # TODO (?): deal with mixed-type fiasco?
        self.assertRaises(Exception, self.mixed_frame.xs,
                          self.mixed_frame.index[2], copy=False)

        # unconsolidated
        dm['foo'] = 6.
        dm.xs(3, copy=False)[:] = 10
        self.assert_((dm.xs(3) == 10).all())

    def test_boolean_indexing(self):
        idx = range(3)
        cols = range(3)
        df1 = DataFrame(index=idx, columns=cols, \
                           data=np.array([[0.0, 0.5, 1.0],
                                          [1.5, 2.0, 2.5],
                                          [3.0, 3.5, 4.0]], dtype=float))
        df2 = DataFrame(index=idx, columns=cols, data=np.ones((len(idx), len(cols))))

        expected = DataFrame(index=idx, columns=cols, \
                           data=np.array([[0.0, 0.5, 1.0],
                                          [1.5, 2.0, -1],
                                          [-1,  -1,  -1]], dtype=float))

        df1[df1 > 2.0 * df2] = -1
        assert_frame_equal(df1, expected)

    def test_sum_bools(self):
        df = DataFrame(index=range(1), columns=range(10))
        bools = np.isnan(df)
        self.assert_(bools.sum(axis=1)[0] == 10)

    def test_fillna_col_reordering(self):
        idx = range(20)
        cols = ["COL." + str(i) for i in range(5, 0, -1)]
        data = np.random.rand(20, 5)
        df = DataFrame(index=range(20), columns=cols, data=data)
        self.assert_(df.columns.tolist() == df.fillna().columns.tolist())

    def test_take(self):
        # homogeneous
        #----------------------------------------

        # mixed-dtype
        #----------------------------------------
        order = [4, 1, 2, 0, 3]

        result = self.mixed_frame.take(order, axis=0)
        expected = self.mixed_frame.reindex(self.mixed_frame.index.take(order))
        assert_frame_equal(result, expected)

        # axis = 1
        result = self.mixed_frame.take(order, axis=1)
        expected = self.mixed_frame.ix[:, ['foo', 'B', 'C', 'A', 'D']]
        assert_frame_equal(result, expected)

    def test_iterkv_names(self):
        for k, v in self.mixed_frame.iterkv():
            self.assertEqual(v.name, k)

    def test_series_put_names(self):
        series = self.mixed_frame._series
        for k, v in series.iteritems():
            self.assertEqual(v.name, k)

    def test_dot(self):
        a = DataFrame(np.random.randn(3, 4), index=['a', 'b', 'c'],
                      columns=['p', 'q', 'r', 's'])
        b = DataFrame(np.random.randn(4, 2), index=['p', 'q', 'r', 's'],
                      columns=['one', 'two'])

        result = a.dot(b)
        expected = DataFrame(np.dot(a.values, b.values),
                             index=['a', 'b', 'c'],
                             columns=['one', 'two'])
        assert_frame_equal(result, expected)

    def test_idxmin(self):
        frame = self.frame
        frame.ix[5:10] = np.nan
        frame.ix[15:20, -2:] = np.nan
        for skipna in [True, False]:
            for axis in [0, 1]:
                for df in [frame, self.intframe]:
                    result = df.idxmin(axis=axis, skipna=skipna)
                    expected = df.apply(Series.idxmin, axis=axis, skipna=skipna)
                    assert_series_equal(result, expected)

        self.assertRaises(Exception, frame.idxmin, axis=2)

    def test_idxmax(self):
        frame = self.frame
        frame.ix[5:10] = np.nan
        frame.ix[15:20, -2:] = np.nan
        for skipna in [True, False]:
            for axis in [0, 1]:
                for df in [frame, self.intframe]:
                    result = df.idxmax(axis=axis, skipna=skipna)
                    expected = df.apply(Series.idxmax, axis=axis, skipna=skipna)
                    assert_series_equal(result, expected)

        self.assertRaises(Exception, frame.idxmax, axis=2)

    def test_stale_cached_series_bug_473(self):
        Y = DataFrame(np.random.random((4, 4)), index=('a', 'b','c','d'),
                      columns=('e','f','g','h'))
        repr(Y)
        Y['e'] = Y['e'].astype('object')
        Y['g']['c'] = np.NaN
        repr(Y)
        result = Y.sum()
        exp = Y['g'].sum()
        self.assert_(isnull(Y['g']['c']))

    def test_index_namedtuple(self):
<<<<<<< HEAD
        try:
            from collections import namedtuple
        except ImportError:
            raise nose.SkipTest
=======
        # Skipping until 1026 is properly resolved
        from collections import namedtuple
>>>>>>> de427aaf
        IndexType = namedtuple("IndexType", ["a", "b"])
        idx1 = IndexType("foo", "bar")
        idx2 = IndexType("baz", "bof")
        index = Index([idx1, idx2], name="composite_index")
        df = DataFrame([(1, 2), (3, 4)], index=index, columns=["A", "B"])
        print df.ix[IndexType("foo", "bar")]["A"]
        self.assertEqual(df.ix[IndexType("foo", "bar")]["A"], 1)

    def test_bool_raises_value_error_1069(self):
        df = DataFrame([1, 2, 3])
        self.failUnlessRaises(ValueError, lambda: bool(df))

if __name__ == '__main__':
    # unittest.main()
    import nose
    # nose.runmodule(argv=[__file__,'-vvs','-x', '--ipdb-failure'],
    #                exit=False)
    nose.runmodule(argv=[__file__,'-vvs','-x','--pdb', '--pdb-failure'],
                   exit=False)<|MERGE_RESOLUTION|>--- conflicted
+++ resolved
@@ -5295,15 +5295,10 @@
         self.assert_(isnull(Y['g']['c']))
 
     def test_index_namedtuple(self):
-<<<<<<< HEAD
         try:
             from collections import namedtuple
         except ImportError:
             raise nose.SkipTest
-=======
-        # Skipping until 1026 is properly resolved
-        from collections import namedtuple
->>>>>>> de427aaf
         IndexType = namedtuple("IndexType", ["a", "b"])
         idx1 = IndexType("foo", "bar")
         idx2 = IndexType("baz", "bof")
